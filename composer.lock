{
    "_readme": [
        "This file locks the dependencies of your project to a known state",
        "Read more about it at https://getcomposer.org/doc/01-basic-usage.md#installing-dependencies",
        "This file is @generated automatically"
    ],
<<<<<<< HEAD
    "content-hash": "2fda80d173117206e2da1adeb6c72f3f",
=======
    "content-hash": "dda590d753c77c6c2fc3623f65eb6ec0",
>>>>>>> 6294a2c8
    "packages": [
        {
            "name": "composer/package-versions-deprecated",
            "version": "1.11.99.4",
            "source": {
                "type": "git",
                "url": "https://github.com/composer/package-versions-deprecated.git",
                "reference": "b174585d1fe49ceed21928a945138948cb394600"
            },
            "dist": {
                "type": "zip",
                "url": "https://api.github.com/repos/composer/package-versions-deprecated/zipball/b174585d1fe49ceed21928a945138948cb394600",
                "reference": "b174585d1fe49ceed21928a945138948cb394600",
                "shasum": ""
            },
            "require": {
                "composer-plugin-api": "^1.1.0 || ^2.0",
                "php": "^7 || ^8"
            },
            "replace": {
                "ocramius/package-versions": "1.11.99"
            },
            "require-dev": {
                "composer/composer": "^1.9.3 || ^2.0@dev",
                "ext-zip": "^1.13",
                "phpunit/phpunit": "^6.5 || ^7"
            },
            "type": "composer-plugin",
            "extra": {
                "class": "PackageVersions\\Installer",
                "branch-alias": {
                    "dev-master": "1.x-dev"
                }
            },
            "autoload": {
                "psr-4": {
                    "PackageVersions\\": "src/PackageVersions"
                }
            },
            "notification-url": "https://packagist.org/downloads/",
            "license": [
                "MIT"
            ],
            "authors": [
                {
                    "name": "Marco Pivetta",
                    "email": "ocramius@gmail.com"
                },
                {
                    "name": "Jordi Boggiano",
                    "email": "j.boggiano@seld.be"
                }
            ],
            "description": "Composer plugin that provides efficient querying for installed package versions (no runtime IO)",
            "support": {
                "issues": "https://github.com/composer/package-versions-deprecated/issues",
                "source": "https://github.com/composer/package-versions-deprecated/tree/1.11.99.4"
            },
            "funding": [
                {
                    "url": "https://packagist.com",
                    "type": "custom"
                },
                {
                    "url": "https://github.com/composer",
                    "type": "github"
                },
                {
                    "url": "https://tidelift.com/funding/github/packagist/composer/composer",
                    "type": "tidelift"
                }
            ],
            "time": "2021-09-13T08:41:34+00:00"
        },
        {
            "name": "doctrine/annotations",
            "version": "1.13.2",
            "source": {
                "type": "git",
                "url": "https://github.com/doctrine/annotations.git",
                "reference": "5b668aef16090008790395c02c893b1ba13f7e08"
            },
            "dist": {
                "type": "zip",
                "url": "https://api.github.com/repos/doctrine/annotations/zipball/5b668aef16090008790395c02c893b1ba13f7e08",
                "reference": "5b668aef16090008790395c02c893b1ba13f7e08",
                "shasum": ""
            },
            "require": {
                "doctrine/lexer": "1.*",
                "ext-tokenizer": "*",
                "php": "^7.1 || ^8.0",
                "psr/cache": "^1 || ^2 || ^3"
            },
            "require-dev": {
                "doctrine/cache": "^1.11 || ^2.0",
                "doctrine/coding-standard": "^6.0 || ^8.1",
                "phpstan/phpstan": "^0.12.20",
                "phpunit/phpunit": "^7.5 || ^8.0 || ^9.1.5",
                "symfony/cache": "^4.4 || ^5.2"
            },
            "type": "library",
            "autoload": {
                "psr-4": {
                    "Doctrine\\Common\\Annotations\\": "lib/Doctrine/Common/Annotations"
                }
            },
            "notification-url": "https://packagist.org/downloads/",
            "license": [
                "MIT"
            ],
            "authors": [
                {
                    "name": "Guilherme Blanco",
                    "email": "guilhermeblanco@gmail.com"
                },
                {
                    "name": "Roman Borschel",
                    "email": "roman@code-factory.org"
                },
                {
                    "name": "Benjamin Eberlei",
                    "email": "kontakt@beberlei.de"
                },
                {
                    "name": "Jonathan Wage",
                    "email": "jonwage@gmail.com"
                },
                {
                    "name": "Johannes Schmitt",
                    "email": "schmittjoh@gmail.com"
                }
            ],
            "description": "Docblock Annotations Parser",
            "homepage": "https://www.doctrine-project.org/projects/annotations.html",
            "keywords": [
                "annotations",
                "docblock",
                "parser"
            ],
            "support": {
                "issues": "https://github.com/doctrine/annotations/issues",
                "source": "https://github.com/doctrine/annotations/tree/1.13.2"
            },
            "time": "2021-08-05T19:00:23+00:00"
        },
        {
            "name": "doctrine/cache",
            "version": "2.1.1",
            "source": {
                "type": "git",
                "url": "https://github.com/doctrine/cache.git",
                "reference": "331b4d5dbaeab3827976273e9356b3b453c300ce"
            },
            "dist": {
                "type": "zip",
                "url": "https://api.github.com/repos/doctrine/cache/zipball/331b4d5dbaeab3827976273e9356b3b453c300ce",
                "reference": "331b4d5dbaeab3827976273e9356b3b453c300ce",
                "shasum": ""
            },
            "require": {
                "php": "~7.1 || ^8.0"
            },
            "conflict": {
                "doctrine/common": ">2.2,<2.4"
            },
            "require-dev": {
                "alcaeus/mongo-php-adapter": "^1.1",
                "cache/integration-tests": "dev-master",
                "doctrine/coding-standard": "^8.0",
                "mongodb/mongodb": "^1.1",
                "phpunit/phpunit": "^7.0 || ^8.0 || ^9.0",
                "predis/predis": "~1.0",
                "psr/cache": "^1.0 || ^2.0 || ^3.0",
                "symfony/cache": "^4.4 || ^5.2 || ^6.0@dev",
                "symfony/var-exporter": "^4.4 || ^5.2 || ^6.0@dev"
            },
            "suggest": {
                "alcaeus/mongo-php-adapter": "Required to use legacy MongoDB driver"
            },
            "type": "library",
            "autoload": {
                "psr-4": {
                    "Doctrine\\Common\\Cache\\": "lib/Doctrine/Common/Cache"
                }
            },
            "notification-url": "https://packagist.org/downloads/",
            "license": [
                "MIT"
            ],
            "authors": [
                {
                    "name": "Guilherme Blanco",
                    "email": "guilhermeblanco@gmail.com"
                },
                {
                    "name": "Roman Borschel",
                    "email": "roman@code-factory.org"
                },
                {
                    "name": "Benjamin Eberlei",
                    "email": "kontakt@beberlei.de"
                },
                {
                    "name": "Jonathan Wage",
                    "email": "jonwage@gmail.com"
                },
                {
                    "name": "Johannes Schmitt",
                    "email": "schmittjoh@gmail.com"
                }
            ],
            "description": "PHP Doctrine Cache library is a popular cache implementation that supports many different drivers such as redis, memcache, apc, mongodb and others.",
            "homepage": "https://www.doctrine-project.org/projects/cache.html",
            "keywords": [
                "abstraction",
                "apcu",
                "cache",
                "caching",
                "couchdb",
                "memcached",
                "php",
                "redis",
                "xcache"
            ],
            "support": {
                "issues": "https://github.com/doctrine/cache/issues",
                "source": "https://github.com/doctrine/cache/tree/2.1.1"
            },
            "funding": [
                {
                    "url": "https://www.doctrine-project.org/sponsorship.html",
                    "type": "custom"
                },
                {
                    "url": "https://www.patreon.com/phpdoctrine",
                    "type": "patreon"
                },
                {
                    "url": "https://tidelift.com/funding/github/packagist/doctrine%2Fcache",
                    "type": "tidelift"
                }
            ],
            "time": "2021-07-17T14:49:29+00:00"
        },
        {
            "name": "doctrine/collections",
            "version": "1.6.8",
            "source": {
                "type": "git",
                "url": "https://github.com/doctrine/collections.git",
                "reference": "1958a744696c6bb3bb0d28db2611dc11610e78af"
            },
            "dist": {
                "type": "zip",
                "url": "https://api.github.com/repos/doctrine/collections/zipball/1958a744696c6bb3bb0d28db2611dc11610e78af",
                "reference": "1958a744696c6bb3bb0d28db2611dc11610e78af",
                "shasum": ""
            },
            "require": {
                "php": "^7.1.3 || ^8.0"
            },
            "require-dev": {
                "doctrine/coding-standard": "^9.0",
                "phpstan/phpstan": "^0.12",
                "phpunit/phpunit": "^7.5 || ^8.5 || ^9.1.5",
                "vimeo/psalm": "^4.2.1"
            },
            "type": "library",
            "autoload": {
                "psr-4": {
                    "Doctrine\\Common\\Collections\\": "lib/Doctrine/Common/Collections"
                }
            },
            "notification-url": "https://packagist.org/downloads/",
            "license": [
                "MIT"
            ],
            "authors": [
                {
                    "name": "Guilherme Blanco",
                    "email": "guilhermeblanco@gmail.com"
                },
                {
                    "name": "Roman Borschel",
                    "email": "roman@code-factory.org"
                },
                {
                    "name": "Benjamin Eberlei",
                    "email": "kontakt@beberlei.de"
                },
                {
                    "name": "Jonathan Wage",
                    "email": "jonwage@gmail.com"
                },
                {
                    "name": "Johannes Schmitt",
                    "email": "schmittjoh@gmail.com"
                }
            ],
            "description": "PHP Doctrine Collections library that adds additional functionality on top of PHP arrays.",
            "homepage": "https://www.doctrine-project.org/projects/collections.html",
            "keywords": [
                "array",
                "collections",
                "iterators",
                "php"
            ],
            "support": {
                "issues": "https://github.com/doctrine/collections/issues",
                "source": "https://github.com/doctrine/collections/tree/1.6.8"
            },
            "time": "2021-08-10T18:51:53+00:00"
        },
        {
            "name": "doctrine/common",
            "version": "3.1.2",
            "source": {
                "type": "git",
                "url": "https://github.com/doctrine/common.git",
                "reference": "a036d90c303f3163b5be8b8fde9b6755b2be4a3a"
            },
            "dist": {
                "type": "zip",
                "url": "https://api.github.com/repos/doctrine/common/zipball/a036d90c303f3163b5be8b8fde9b6755b2be4a3a",
                "reference": "a036d90c303f3163b5be8b8fde9b6755b2be4a3a",
                "shasum": ""
            },
            "require": {
                "doctrine/persistence": "^2.0",
                "php": "^7.1 || ^8.0"
            },
            "require-dev": {
                "doctrine/coding-standard": "^6.0 || ^8.0",
                "phpstan/phpstan": "^0.12",
                "phpstan/phpstan-phpunit": "^0.12",
                "phpunit/phpunit": "^7.5.20 || ^8.5 || ^9.0",
                "squizlabs/php_codesniffer": "^3.0",
                "symfony/phpunit-bridge": "^4.0.5",
                "vimeo/psalm": "^4.4"
            },
            "type": "library",
            "autoload": {
                "psr-4": {
                    "Doctrine\\Common\\": "lib/Doctrine/Common"
                }
            },
            "notification-url": "https://packagist.org/downloads/",
            "license": [
                "MIT"
            ],
            "authors": [
                {
                    "name": "Guilherme Blanco",
                    "email": "guilhermeblanco@gmail.com"
                },
                {
                    "name": "Roman Borschel",
                    "email": "roman@code-factory.org"
                },
                {
                    "name": "Benjamin Eberlei",
                    "email": "kontakt@beberlei.de"
                },
                {
                    "name": "Jonathan Wage",
                    "email": "jonwage@gmail.com"
                },
                {
                    "name": "Johannes Schmitt",
                    "email": "schmittjoh@gmail.com"
                },
                {
                    "name": "Marco Pivetta",
                    "email": "ocramius@gmail.com"
                }
            ],
            "description": "PHP Doctrine Common project is a library that provides additional functionality that other Doctrine projects depend on such as better reflection support, proxies and much more.",
            "homepage": "https://www.doctrine-project.org/projects/common.html",
            "keywords": [
                "common",
                "doctrine",
                "php"
            ],
            "support": {
                "issues": "https://github.com/doctrine/common/issues",
                "source": "https://github.com/doctrine/common/tree/3.1.2"
            },
            "funding": [
                {
                    "url": "https://www.doctrine-project.org/sponsorship.html",
                    "type": "custom"
                },
                {
                    "url": "https://www.patreon.com/phpdoctrine",
                    "type": "patreon"
                },
                {
                    "url": "https://tidelift.com/funding/github/packagist/doctrine%2Fcommon",
                    "type": "tidelift"
                }
            ],
            "time": "2021-02-10T20:18:51+00:00"
        },
        {
            "name": "doctrine/dbal",
            "version": "2.13.3",
            "source": {
                "type": "git",
                "url": "https://github.com/doctrine/dbal.git",
                "reference": "0d7adf4cadfee6f70850e5b163e6cdd706417838"
            },
            "dist": {
                "type": "zip",
                "url": "https://api.github.com/repos/doctrine/dbal/zipball/0d7adf4cadfee6f70850e5b163e6cdd706417838",
                "reference": "0d7adf4cadfee6f70850e5b163e6cdd706417838",
                "shasum": ""
            },
            "require": {
                "doctrine/cache": "^1.0|^2.0",
                "doctrine/deprecations": "^0.5.3",
                "doctrine/event-manager": "^1.0",
                "ext-pdo": "*",
                "php": "^7.1 || ^8"
            },
            "require-dev": {
                "doctrine/coding-standard": "9.0.0",
                "jetbrains/phpstorm-stubs": "2021.1",
                "phpstan/phpstan": "0.12.96",
                "phpunit/phpunit": "^7.5.20|^8.5|9.5.5",
                "psalm/plugin-phpunit": "0.16.1",
                "squizlabs/php_codesniffer": "3.6.0",
                "symfony/cache": "^4.4",
                "symfony/console": "^2.0.5|^3.0|^4.0|^5.0",
                "vimeo/psalm": "4.10.0"
            },
            "suggest": {
                "symfony/console": "For helpful console commands such as SQL execution and import of files."
            },
            "bin": [
                "bin/doctrine-dbal"
            ],
            "type": "library",
            "autoload": {
                "psr-4": {
                    "Doctrine\\DBAL\\": "lib/Doctrine/DBAL"
                }
            },
            "notification-url": "https://packagist.org/downloads/",
            "license": [
                "MIT"
            ],
            "authors": [
                {
                    "name": "Guilherme Blanco",
                    "email": "guilhermeblanco@gmail.com"
                },
                {
                    "name": "Roman Borschel",
                    "email": "roman@code-factory.org"
                },
                {
                    "name": "Benjamin Eberlei",
                    "email": "kontakt@beberlei.de"
                },
                {
                    "name": "Jonathan Wage",
                    "email": "jonwage@gmail.com"
                }
            ],
            "description": "Powerful PHP database abstraction layer (DBAL) with many features for database schema introspection and management.",
            "homepage": "https://www.doctrine-project.org/projects/dbal.html",
            "keywords": [
                "abstraction",
                "database",
                "db2",
                "dbal",
                "mariadb",
                "mssql",
                "mysql",
                "oci8",
                "oracle",
                "pdo",
                "pgsql",
                "postgresql",
                "queryobject",
                "sasql",
                "sql",
                "sqlanywhere",
                "sqlite",
                "sqlserver",
                "sqlsrv"
            ],
            "support": {
                "issues": "https://github.com/doctrine/dbal/issues",
                "source": "https://github.com/doctrine/dbal/tree/2.13.3"
            },
            "funding": [
                {
                    "url": "https://www.doctrine-project.org/sponsorship.html",
                    "type": "custom"
                },
                {
                    "url": "https://www.patreon.com/phpdoctrine",
                    "type": "patreon"
                },
                {
                    "url": "https://tidelift.com/funding/github/packagist/doctrine%2Fdbal",
                    "type": "tidelift"
                }
            ],
            "time": "2021-09-12T19:11:48+00:00"
        },
        {
            "name": "doctrine/deprecations",
            "version": "v0.5.3",
            "source": {
                "type": "git",
                "url": "https://github.com/doctrine/deprecations.git",
                "reference": "9504165960a1f83cc1480e2be1dd0a0478561314"
            },
            "dist": {
                "type": "zip",
                "url": "https://api.github.com/repos/doctrine/deprecations/zipball/9504165960a1f83cc1480e2be1dd0a0478561314",
                "reference": "9504165960a1f83cc1480e2be1dd0a0478561314",
                "shasum": ""
            },
            "require": {
                "php": "^7.1|^8.0"
            },
            "require-dev": {
                "doctrine/coding-standard": "^6.0|^7.0|^8.0",
                "phpunit/phpunit": "^7.0|^8.0|^9.0",
                "psr/log": "^1.0"
            },
            "suggest": {
                "psr/log": "Allows logging deprecations via PSR-3 logger implementation"
            },
            "type": "library",
            "autoload": {
                "psr-4": {
                    "Doctrine\\Deprecations\\": "lib/Doctrine/Deprecations"
                }
            },
            "notification-url": "https://packagist.org/downloads/",
            "license": [
                "MIT"
            ],
            "description": "A small layer on top of trigger_error(E_USER_DEPRECATED) or PSR-3 logging with options to disable all deprecations or selectively for packages.",
            "homepage": "https://www.doctrine-project.org/",
            "support": {
                "issues": "https://github.com/doctrine/deprecations/issues",
                "source": "https://github.com/doctrine/deprecations/tree/v0.5.3"
            },
            "time": "2021-03-21T12:59:47+00:00"
        },
        {
            "name": "doctrine/doctrine-bundle",
            "version": "2.4.2",
            "source": {
                "type": "git",
                "url": "https://github.com/doctrine/DoctrineBundle.git",
                "reference": "4202ce675d29e70a8b9ee763bec021b6f44caccb"
            },
            "dist": {
                "type": "zip",
                "url": "https://api.github.com/repos/doctrine/DoctrineBundle/zipball/4202ce675d29e70a8b9ee763bec021b6f44caccb",
                "reference": "4202ce675d29e70a8b9ee763bec021b6f44caccb",
                "shasum": ""
            },
            "require": {
                "doctrine/cache": "^1.11 || ^2.0",
                "doctrine/dbal": "^2.9.0|^3.0",
                "doctrine/persistence": "^1.3.3|^2.0",
                "doctrine/sql-formatter": "^1.0.1",
                "php": "^7.1 || ^8.0",
                "symfony/cache": "^4.3.3|^5.0|^6.0",
                "symfony/config": "^4.4.3|^5.0|^6.0",
                "symfony/console": "^3.4.30|^4.3.3|^5.0|^6.0",
                "symfony/dependency-injection": "^4.3.3|^5.0|^6.0",
                "symfony/deprecation-contracts": "^2.1",
                "symfony/doctrine-bridge": "^4.4.22|^5.2.7|^6.0",
                "symfony/framework-bundle": "^3.4.30|^4.3.3|^5.0|^6.0",
                "symfony/service-contracts": "^1.1.1|^2.0"
            },
            "conflict": {
                "doctrine/orm": "<2.9",
                "twig/twig": "<1.34|>=2.0,<2.4"
            },
            "require-dev": {
                "doctrine/coding-standard": "^9.0",
                "doctrine/orm": "^2.9",
                "friendsofphp/proxy-manager-lts": "^1.0",
                "phpunit/phpunit": "^7.5 || ^8.0 || ^9.3",
                "psalm/plugin-phpunit": "^0.15.1",
                "psalm/plugin-symfony": "^2.3.0",
                "symfony/phpunit-bridge": "^5.2|^6.0",
                "symfony/property-info": "^4.3.3|^5.0|^6.0",
                "symfony/proxy-manager-bridge": "^3.4|^4.3.3|^5.0|^6.0",
                "symfony/security-bundle": "^4.4|^5.0|^6.0",
                "symfony/twig-bridge": "^3.4.30|^4.3.3|^5.0|^6.0",
                "symfony/validator": "^3.4.30|^4.3.3|^5.0|^6.0",
                "symfony/web-profiler-bundle": "^3.4.30|^4.3.3|^5.0|^6.0",
                "symfony/yaml": "^3.4.30|^4.3.3|^5.0|^6.0",
                "twig/twig": "^1.34|^2.12|^3.0",
                "vimeo/psalm": "^4.7"
            },
            "suggest": {
                "doctrine/orm": "The Doctrine ORM integration is optional in the bundle.",
                "ext-pdo": "*",
                "symfony/web-profiler-bundle": "To use the data collector."
            },
            "type": "symfony-bundle",
            "autoload": {
                "psr-4": {
                    "Doctrine\\Bundle\\DoctrineBundle\\": ""
                }
            },
            "notification-url": "https://packagist.org/downloads/",
            "license": [
                "MIT"
            ],
            "authors": [
                {
                    "name": "Fabien Potencier",
                    "email": "fabien@symfony.com"
                },
                {
                    "name": "Benjamin Eberlei",
                    "email": "kontakt@beberlei.de"
                },
                {
                    "name": "Symfony Community",
                    "homepage": "http://symfony.com/contributors"
                },
                {
                    "name": "Doctrine Project",
                    "homepage": "http://www.doctrine-project.org/"
                }
            ],
            "description": "Symfony DoctrineBundle",
            "homepage": "http://www.doctrine-project.org",
            "keywords": [
                "database",
                "dbal",
                "orm",
                "persistence"
            ],
            "support": {
                "issues": "https://github.com/doctrine/DoctrineBundle/issues",
                "source": "https://github.com/doctrine/DoctrineBundle/tree/2.4.2"
            },
            "funding": [
                {
                    "url": "https://www.doctrine-project.org/sponsorship.html",
                    "type": "custom"
                },
                {
                    "url": "https://www.patreon.com/phpdoctrine",
                    "type": "patreon"
                },
                {
                    "url": "https://tidelift.com/funding/github/packagist/doctrine%2Fdoctrine-bundle",
                    "type": "tidelift"
                }
            ],
            "time": "2021-06-05T13:40:39+00:00"
        },
        {
            "name": "doctrine/doctrine-migrations-bundle",
            "version": "3.1.1",
            "source": {
                "type": "git",
                "url": "https://github.com/doctrine/DoctrineMigrationsBundle.git",
                "reference": "91f0a5e2356029575f3038432cc188b12f9d5da5"
            },
            "dist": {
                "type": "zip",
                "url": "https://api.github.com/repos/doctrine/DoctrineMigrationsBundle/zipball/91f0a5e2356029575f3038432cc188b12f9d5da5",
                "reference": "91f0a5e2356029575f3038432cc188b12f9d5da5",
                "shasum": ""
            },
            "require": {
                "doctrine/doctrine-bundle": "~1.0|~2.0",
                "doctrine/migrations": "^3.1",
                "php": "^7.2|^8.0",
                "symfony/framework-bundle": "~3.4|~4.0|~5.0"
            },
            "require-dev": {
                "doctrine/coding-standard": "^8.0",
                "doctrine/orm": "^2.6",
                "doctrine/persistence": "^1.3||^2.0",
                "phpstan/phpstan": "^0.12",
                "phpstan/phpstan-deprecation-rules": "^0.12",
                "phpstan/phpstan-phpunit": "^0.12",
                "phpstan/phpstan-strict-rules": "^0.12",
                "phpunit/phpunit": "^7.0|^8.0|^9.0"
            },
            "type": "symfony-bundle",
            "autoload": {
                "psr-4": {
                    "Doctrine\\Bundle\\MigrationsBundle\\": ""
                },
                "exclude-from-classmap": [
                    "/Tests/"
                ]
            },
            "notification-url": "https://packagist.org/downloads/",
            "license": [
                "MIT"
            ],
            "authors": [
                {
                    "name": "Fabien Potencier",
                    "email": "fabien@symfony.com"
                },
                {
                    "name": "Doctrine Project",
                    "homepage": "http://www.doctrine-project.org"
                },
                {
                    "name": "Symfony Community",
                    "homepage": "http://symfony.com/contributors"
                }
            ],
            "description": "Symfony DoctrineMigrationsBundle",
            "homepage": "https://www.doctrine-project.org",
            "keywords": [
                "dbal",
                "migrations",
                "schema"
            ],
            "support": {
                "issues": "https://github.com/doctrine/DoctrineMigrationsBundle/issues",
                "source": "https://github.com/doctrine/DoctrineMigrationsBundle/tree/3.1.1"
            },
            "funding": [
                {
                    "url": "https://www.doctrine-project.org/sponsorship.html",
                    "type": "custom"
                },
                {
                    "url": "https://www.patreon.com/phpdoctrine",
                    "type": "patreon"
                },
                {
                    "url": "https://tidelift.com/funding/github/packagist/doctrine%2Fdoctrine-migrations-bundle",
                    "type": "tidelift"
                }
            ],
            "time": "2021-04-10T16:48:53+00:00"
        },
        {
            "name": "doctrine/event-manager",
            "version": "1.1.1",
            "source": {
                "type": "git",
                "url": "https://github.com/doctrine/event-manager.git",
                "reference": "41370af6a30faa9dc0368c4a6814d596e81aba7f"
            },
            "dist": {
                "type": "zip",
                "url": "https://api.github.com/repos/doctrine/event-manager/zipball/41370af6a30faa9dc0368c4a6814d596e81aba7f",
                "reference": "41370af6a30faa9dc0368c4a6814d596e81aba7f",
                "shasum": ""
            },
            "require": {
                "php": "^7.1 || ^8.0"
            },
            "conflict": {
                "doctrine/common": "<2.9@dev"
            },
            "require-dev": {
                "doctrine/coding-standard": "^6.0",
                "phpunit/phpunit": "^7.0"
            },
            "type": "library",
            "extra": {
                "branch-alias": {
                    "dev-master": "1.0.x-dev"
                }
            },
            "autoload": {
                "psr-4": {
                    "Doctrine\\Common\\": "lib/Doctrine/Common"
                }
            },
            "notification-url": "https://packagist.org/downloads/",
            "license": [
                "MIT"
            ],
            "authors": [
                {
                    "name": "Guilherme Blanco",
                    "email": "guilhermeblanco@gmail.com"
                },
                {
                    "name": "Roman Borschel",
                    "email": "roman@code-factory.org"
                },
                {
                    "name": "Benjamin Eberlei",
                    "email": "kontakt@beberlei.de"
                },
                {
                    "name": "Jonathan Wage",
                    "email": "jonwage@gmail.com"
                },
                {
                    "name": "Johannes Schmitt",
                    "email": "schmittjoh@gmail.com"
                },
                {
                    "name": "Marco Pivetta",
                    "email": "ocramius@gmail.com"
                }
            ],
            "description": "The Doctrine Event Manager is a simple PHP event system that was built to be used with the various Doctrine projects.",
            "homepage": "https://www.doctrine-project.org/projects/event-manager.html",
            "keywords": [
                "event",
                "event dispatcher",
                "event manager",
                "event system",
                "events"
            ],
            "support": {
                "issues": "https://github.com/doctrine/event-manager/issues",
                "source": "https://github.com/doctrine/event-manager/tree/1.1.x"
            },
            "funding": [
                {
                    "url": "https://www.doctrine-project.org/sponsorship.html",
                    "type": "custom"
                },
                {
                    "url": "https://www.patreon.com/phpdoctrine",
                    "type": "patreon"
                },
                {
                    "url": "https://tidelift.com/funding/github/packagist/doctrine%2Fevent-manager",
                    "type": "tidelift"
                }
            ],
            "time": "2020-05-29T18:28:51+00:00"
        },
        {
            "name": "doctrine/inflector",
            "version": "2.0.3",
            "source": {
                "type": "git",
                "url": "https://github.com/doctrine/inflector.git",
                "reference": "9cf661f4eb38f7c881cac67c75ea9b00bf97b210"
            },
            "dist": {
                "type": "zip",
                "url": "https://api.github.com/repos/doctrine/inflector/zipball/9cf661f4eb38f7c881cac67c75ea9b00bf97b210",
                "reference": "9cf661f4eb38f7c881cac67c75ea9b00bf97b210",
                "shasum": ""
            },
            "require": {
                "php": "^7.2 || ^8.0"
            },
            "require-dev": {
                "doctrine/coding-standard": "^7.0",
                "phpstan/phpstan": "^0.11",
                "phpstan/phpstan-phpunit": "^0.11",
                "phpstan/phpstan-strict-rules": "^0.11",
                "phpunit/phpunit": "^7.0 || ^8.0 || ^9.0"
            },
            "type": "library",
            "extra": {
                "branch-alias": {
                    "dev-master": "2.0.x-dev"
                }
            },
            "autoload": {
                "psr-4": {
                    "Doctrine\\Inflector\\": "lib/Doctrine/Inflector"
                }
            },
            "notification-url": "https://packagist.org/downloads/",
            "license": [
                "MIT"
            ],
            "authors": [
                {
                    "name": "Guilherme Blanco",
                    "email": "guilhermeblanco@gmail.com"
                },
                {
                    "name": "Roman Borschel",
                    "email": "roman@code-factory.org"
                },
                {
                    "name": "Benjamin Eberlei",
                    "email": "kontakt@beberlei.de"
                },
                {
                    "name": "Jonathan Wage",
                    "email": "jonwage@gmail.com"
                },
                {
                    "name": "Johannes Schmitt",
                    "email": "schmittjoh@gmail.com"
                }
            ],
            "description": "PHP Doctrine Inflector is a small library that can perform string manipulations with regard to upper/lowercase and singular/plural forms of words.",
            "homepage": "https://www.doctrine-project.org/projects/inflector.html",
            "keywords": [
                "inflection",
                "inflector",
                "lowercase",
                "manipulation",
                "php",
                "plural",
                "singular",
                "strings",
                "uppercase",
                "words"
            ],
            "support": {
                "issues": "https://github.com/doctrine/inflector/issues",
                "source": "https://github.com/doctrine/inflector/tree/2.0.x"
            },
            "funding": [
                {
                    "url": "https://www.doctrine-project.org/sponsorship.html",
                    "type": "custom"
                },
                {
                    "url": "https://www.patreon.com/phpdoctrine",
                    "type": "patreon"
                },
                {
                    "url": "https://tidelift.com/funding/github/packagist/doctrine%2Finflector",
                    "type": "tidelift"
                }
            ],
            "time": "2020-05-29T15:13:26+00:00"
        },
        {
            "name": "doctrine/instantiator",
            "version": "1.4.0",
            "source": {
                "type": "git",
                "url": "https://github.com/doctrine/instantiator.git",
                "reference": "d56bf6102915de5702778fe20f2de3b2fe570b5b"
            },
            "dist": {
                "type": "zip",
                "url": "https://api.github.com/repos/doctrine/instantiator/zipball/d56bf6102915de5702778fe20f2de3b2fe570b5b",
                "reference": "d56bf6102915de5702778fe20f2de3b2fe570b5b",
                "shasum": ""
            },
            "require": {
                "php": "^7.1 || ^8.0"
            },
            "require-dev": {
                "doctrine/coding-standard": "^8.0",
                "ext-pdo": "*",
                "ext-phar": "*",
                "phpbench/phpbench": "^0.13 || 1.0.0-alpha2",
                "phpstan/phpstan": "^0.12",
                "phpstan/phpstan-phpunit": "^0.12",
                "phpunit/phpunit": "^7.0 || ^8.0 || ^9.0"
            },
            "type": "library",
            "autoload": {
                "psr-4": {
                    "Doctrine\\Instantiator\\": "src/Doctrine/Instantiator/"
                }
            },
            "notification-url": "https://packagist.org/downloads/",
            "license": [
                "MIT"
            ],
            "authors": [
                {
                    "name": "Marco Pivetta",
                    "email": "ocramius@gmail.com",
                    "homepage": "https://ocramius.github.io/"
                }
            ],
            "description": "A small, lightweight utility to instantiate objects in PHP without invoking their constructors",
            "homepage": "https://www.doctrine-project.org/projects/instantiator.html",
            "keywords": [
                "constructor",
                "instantiate"
            ],
            "support": {
                "issues": "https://github.com/doctrine/instantiator/issues",
                "source": "https://github.com/doctrine/instantiator/tree/1.4.0"
            },
            "funding": [
                {
                    "url": "https://www.doctrine-project.org/sponsorship.html",
                    "type": "custom"
                },
                {
                    "url": "https://www.patreon.com/phpdoctrine",
                    "type": "patreon"
                },
                {
                    "url": "https://tidelift.com/funding/github/packagist/doctrine%2Finstantiator",
                    "type": "tidelift"
                }
            ],
            "time": "2020-11-10T18:47:58+00:00"
        },
        {
            "name": "doctrine/lexer",
            "version": "1.2.1",
            "source": {
                "type": "git",
                "url": "https://github.com/doctrine/lexer.git",
                "reference": "e864bbf5904cb8f5bb334f99209b48018522f042"
            },
            "dist": {
                "type": "zip",
                "url": "https://api.github.com/repos/doctrine/lexer/zipball/e864bbf5904cb8f5bb334f99209b48018522f042",
                "reference": "e864bbf5904cb8f5bb334f99209b48018522f042",
                "shasum": ""
            },
            "require": {
                "php": "^7.2 || ^8.0"
            },
            "require-dev": {
                "doctrine/coding-standard": "^6.0",
                "phpstan/phpstan": "^0.11.8",
                "phpunit/phpunit": "^8.2"
            },
            "type": "library",
            "extra": {
                "branch-alias": {
                    "dev-master": "1.2.x-dev"
                }
            },
            "autoload": {
                "psr-4": {
                    "Doctrine\\Common\\Lexer\\": "lib/Doctrine/Common/Lexer"
                }
            },
            "notification-url": "https://packagist.org/downloads/",
            "license": [
                "MIT"
            ],
            "authors": [
                {
                    "name": "Guilherme Blanco",
                    "email": "guilhermeblanco@gmail.com"
                },
                {
                    "name": "Roman Borschel",
                    "email": "roman@code-factory.org"
                },
                {
                    "name": "Johannes Schmitt",
                    "email": "schmittjoh@gmail.com"
                }
            ],
            "description": "PHP Doctrine Lexer parser library that can be used in Top-Down, Recursive Descent Parsers.",
            "homepage": "https://www.doctrine-project.org/projects/lexer.html",
            "keywords": [
                "annotations",
                "docblock",
                "lexer",
                "parser",
                "php"
            ],
            "support": {
                "issues": "https://github.com/doctrine/lexer/issues",
                "source": "https://github.com/doctrine/lexer/tree/1.2.1"
            },
            "funding": [
                {
                    "url": "https://www.doctrine-project.org/sponsorship.html",
                    "type": "custom"
                },
                {
                    "url": "https://www.patreon.com/phpdoctrine",
                    "type": "patreon"
                },
                {
                    "url": "https://tidelift.com/funding/github/packagist/doctrine%2Flexer",
                    "type": "tidelift"
                }
            ],
            "time": "2020-05-25T17:44:05+00:00"
        },
        {
            "name": "doctrine/migrations",
            "version": "3.2.1",
            "source": {
                "type": "git",
                "url": "https://github.com/doctrine/migrations.git",
                "reference": "818e31703b4fb353c0c23caa714273fc64efa675"
            },
            "dist": {
                "type": "zip",
                "url": "https://api.github.com/repos/doctrine/migrations/zipball/818e31703b4fb353c0c23caa714273fc64efa675",
                "reference": "818e31703b4fb353c0c23caa714273fc64efa675",
                "shasum": ""
            },
            "require": {
                "composer/package-versions-deprecated": "^1.8",
                "doctrine/dbal": "^2.11",
                "doctrine/deprecations": "^0.5.3",
                "doctrine/event-manager": "^1.0",
                "friendsofphp/proxy-manager-lts": "^1.0",
                "php": "^7.2 || ^8.0",
                "psr/log": "^1.1.3 || ^2 || ^3",
                "symfony/console": "^3.4 || ^4.4.16 || ^5.0",
                "symfony/stopwatch": "^3.4 || ^4.0 || ^5.0"
            },
            "require-dev": {
                "doctrine/coding-standard": "^8.0",
                "doctrine/orm": "^2.6",
                "doctrine/persistence": "^1.3 || ^2.0",
                "doctrine/sql-formatter": "^1.0",
                "ergebnis/composer-normalize": "^2.9",
                "ext-pdo_sqlite": "*",
                "phpstan/phpstan": "^0.12",
                "phpstan/phpstan-deprecation-rules": "^0.12",
                "phpstan/phpstan-phpunit": "^0.12",
                "phpstan/phpstan-strict-rules": "^0.12",
                "phpstan/phpstan-symfony": "^0.12",
                "phpunit/phpunit": "^8.5 || ^9.4",
                "symfony/cache": "^3.4 || ^4.0 || ^5.0",
                "symfony/process": "^3.4 || ^4.0 || ^5.0",
                "symfony/yaml": "^3.4 || ^4.0 || ^5.0"
            },
            "suggest": {
                "doctrine/sql-formatter": "Allows to generate formatted SQL with the diff command.",
                "symfony/yaml": "Allows the use of yaml for migration configuration files."
            },
            "bin": [
                "bin/doctrine-migrations"
            ],
            "type": "library",
            "extra": {
                "composer-normalize": {
                    "indent-size": 4,
                    "indent-style": "space"
                }
            },
            "autoload": {
                "psr-4": {
                    "Doctrine\\Migrations\\": "lib/Doctrine/Migrations"
                }
            },
            "notification-url": "https://packagist.org/downloads/",
            "license": [
                "MIT"
            ],
            "authors": [
                {
                    "name": "Benjamin Eberlei",
                    "email": "kontakt@beberlei.de"
                },
                {
                    "name": "Jonathan Wage",
                    "email": "jonwage@gmail.com"
                },
                {
                    "name": "Michael Simonson",
                    "email": "contact@mikesimonson.com"
                }
            ],
            "description": "PHP Doctrine Migrations project offer additional functionality on top of the database abstraction layer (DBAL) for versioning your database schema and easily deploying changes to it. It is a very easy to use and a powerful tool.",
            "homepage": "https://www.doctrine-project.org/projects/migrations.html",
            "keywords": [
                "database",
                "dbal",
                "migrations"
            ],
            "support": {
                "issues": "https://github.com/doctrine/migrations/issues",
                "source": "https://github.com/doctrine/migrations/tree/3.2.1"
            },
            "funding": [
                {
                    "url": "https://www.doctrine-project.org/sponsorship.html",
                    "type": "custom"
                },
                {
                    "url": "https://www.patreon.com/phpdoctrine",
                    "type": "patreon"
                },
                {
                    "url": "https://tidelift.com/funding/github/packagist/doctrine%2Fmigrations",
                    "type": "tidelift"
                }
            ],
            "time": "2021-08-03T11:49:27+00:00"
        },
        {
            "name": "doctrine/orm",
            "version": "2.9.5",
            "source": {
                "type": "git",
                "url": "https://github.com/doctrine/orm.git",
                "reference": "77cc86ed880e3f1f6c9c5819e131a8aaeeeee0da"
            },
            "dist": {
                "type": "zip",
                "url": "https://api.github.com/repos/doctrine/orm/zipball/77cc86ed880e3f1f6c9c5819e131a8aaeeeee0da",
                "reference": "77cc86ed880e3f1f6c9c5819e131a8aaeeeee0da",
                "shasum": ""
            },
            "require": {
                "composer/package-versions-deprecated": "^1.8",
                "doctrine/annotations": "^1.13",
                "doctrine/cache": "^1.12.1 || ^2.1.1",
                "doctrine/collections": "^1.5",
                "doctrine/common": "^3.0.3",
                "doctrine/dbal": "^2.13.0",
                "doctrine/deprecations": "^0.5.3",
                "doctrine/event-manager": "^1.1",
                "doctrine/inflector": "^1.4 || ^2.0",
                "doctrine/instantiator": "^1.3",
                "doctrine/lexer": "^1.0",
                "doctrine/persistence": "^2.2",
                "ext-ctype": "*",
                "ext-pdo": "*",
                "php": "^7.1 ||^8.0",
                "psr/cache": "^1 || ^2 || ^3",
                "symfony/console": "^3.0 || ^4.0 || ^5.0 || ^6.0"
            },
            "require-dev": {
                "doctrine/coding-standard": "^9.0",
                "phpbench/phpbench": "^0.16.10 || ^1.0",
                "phpstan/phpstan": "0.12.94",
                "phpunit/phpunit": "^7.5 || ^8.5 || ^9.4",
                "squizlabs/php_codesniffer": "3.6.0",
                "symfony/cache": "^4.4 || ^5.2",
                "symfony/yaml": "^3.4 || ^4.0 || ^5.0 || ^6.0",
                "vimeo/psalm": "4.7.0"
            },
            "suggest": {
                "symfony/cache": "Provides cache support for Setup Tool with doctrine/cache 2.0",
                "symfony/yaml": "If you want to use YAML Metadata Mapping Driver"
            },
            "bin": [
                "bin/doctrine"
            ],
            "type": "library",
            "autoload": {
                "psr-4": {
                    "Doctrine\\ORM\\": "lib/Doctrine/ORM"
                }
            },
            "notification-url": "https://packagist.org/downloads/",
            "license": [
                "MIT"
            ],
            "authors": [
                {
                    "name": "Guilherme Blanco",
                    "email": "guilhermeblanco@gmail.com"
                },
                {
                    "name": "Roman Borschel",
                    "email": "roman@code-factory.org"
                },
                {
                    "name": "Benjamin Eberlei",
                    "email": "kontakt@beberlei.de"
                },
                {
                    "name": "Jonathan Wage",
                    "email": "jonwage@gmail.com"
                },
                {
                    "name": "Marco Pivetta",
                    "email": "ocramius@gmail.com"
                }
            ],
            "description": "Object-Relational-Mapper for PHP",
            "homepage": "https://www.doctrine-project.org/projects/orm.html",
            "keywords": [
                "database",
                "orm"
            ],
            "support": {
                "issues": "https://github.com/doctrine/orm/issues",
                "source": "https://github.com/doctrine/orm/tree/2.9.5"
            },
            "time": "2021-08-23T10:20:22+00:00"
        },
        {
            "name": "doctrine/persistence",
            "version": "2.2.2",
            "source": {
                "type": "git",
                "url": "https://github.com/doctrine/persistence.git",
                "reference": "4ce4712e6dc84a156176a0fbbb11954a25c93103"
            },
            "dist": {
                "type": "zip",
                "url": "https://api.github.com/repos/doctrine/persistence/zipball/4ce4712e6dc84a156176a0fbbb11954a25c93103",
                "reference": "4ce4712e6dc84a156176a0fbbb11954a25c93103",
                "shasum": ""
            },
            "require": {
                "doctrine/annotations": "^1.0",
                "doctrine/cache": "^1.11 || ^2.0",
                "doctrine/collections": "^1.0",
                "doctrine/deprecations": "^0.5.3",
                "doctrine/event-manager": "^1.0",
                "php": "^7.1 || ^8.0",
                "psr/cache": "^1.0|^2.0|^3.0"
            },
            "conflict": {
                "doctrine/common": "<2.10@dev"
            },
            "require-dev": {
                "composer/package-versions-deprecated": "^1.11",
                "doctrine/coding-standard": "^6.0 || ^9.0",
                "doctrine/common": "^3.0",
                "phpstan/phpstan": "0.12.84",
                "phpunit/phpunit": "^7.5.20 || ^8.0 || ^9.0",
                "symfony/cache": "^4.4|^5.0",
                "vimeo/psalm": "4.7.0"
            },
            "type": "library",
            "autoload": {
                "psr-4": {
                    "Doctrine\\Common\\": "lib/Doctrine/Common",
                    "Doctrine\\Persistence\\": "lib/Doctrine/Persistence"
                }
            },
            "notification-url": "https://packagist.org/downloads/",
            "license": [
                "MIT"
            ],
            "authors": [
                {
                    "name": "Guilherme Blanco",
                    "email": "guilhermeblanco@gmail.com"
                },
                {
                    "name": "Roman Borschel",
                    "email": "roman@code-factory.org"
                },
                {
                    "name": "Benjamin Eberlei",
                    "email": "kontakt@beberlei.de"
                },
                {
                    "name": "Jonathan Wage",
                    "email": "jonwage@gmail.com"
                },
                {
                    "name": "Johannes Schmitt",
                    "email": "schmittjoh@gmail.com"
                },
                {
                    "name": "Marco Pivetta",
                    "email": "ocramius@gmail.com"
                }
            ],
            "description": "The Doctrine Persistence project is a set of shared interfaces and functionality that the different Doctrine object mappers share.",
            "homepage": "https://doctrine-project.org/projects/persistence.html",
            "keywords": [
                "mapper",
                "object",
                "odm",
                "orm",
                "persistence"
            ],
            "support": {
                "issues": "https://github.com/doctrine/persistence/issues",
                "source": "https://github.com/doctrine/persistence/tree/2.2.2"
            },
            "time": "2021-08-10T19:01:29+00:00"
        },
        {
            "name": "doctrine/sql-formatter",
            "version": "1.1.1",
            "source": {
                "type": "git",
                "url": "https://github.com/doctrine/sql-formatter.git",
                "reference": "56070bebac6e77230ed7d306ad13528e60732871"
            },
            "dist": {
                "type": "zip",
                "url": "https://api.github.com/repos/doctrine/sql-formatter/zipball/56070bebac6e77230ed7d306ad13528e60732871",
                "reference": "56070bebac6e77230ed7d306ad13528e60732871",
                "shasum": ""
            },
            "require": {
                "php": "^7.1 || ^8.0"
            },
            "require-dev": {
                "bamarni/composer-bin-plugin": "^1.4"
            },
            "bin": [
                "bin/sql-formatter"
            ],
            "type": "library",
            "extra": {
                "branch-alias": {
                    "dev-master": "1.x-dev"
                }
            },
            "autoload": {
                "psr-4": {
                    "Doctrine\\SqlFormatter\\": "src"
                }
            },
            "notification-url": "https://packagist.org/downloads/",
            "license": [
                "MIT"
            ],
            "authors": [
                {
                    "name": "Jeremy Dorn",
                    "email": "jeremy@jeremydorn.com",
                    "homepage": "http://jeremydorn.com/"
                }
            ],
            "description": "a PHP SQL highlighting library",
            "homepage": "https://github.com/doctrine/sql-formatter/",
            "keywords": [
                "highlight",
                "sql"
            ],
            "support": {
                "issues": "https://github.com/doctrine/sql-formatter/issues",
                "source": "https://github.com/doctrine/sql-formatter/tree/1.1.x"
            },
            "time": "2020-07-30T16:57:33+00:00"
        },
        {
            "name": "egulias/email-validator",
            "version": "3.1.1",
            "source": {
                "type": "git",
                "url": "https://github.com/egulias/EmailValidator.git",
                "reference": "c81f18a3efb941d8c4d2e025f6183b5c6d697307"
            },
            "dist": {
                "type": "zip",
                "url": "https://api.github.com/repos/egulias/EmailValidator/zipball/c81f18a3efb941d8c4d2e025f6183b5c6d697307",
                "reference": "c81f18a3efb941d8c4d2e025f6183b5c6d697307",
                "shasum": ""
            },
            "require": {
                "doctrine/lexer": "^1.2",
                "php": ">=7.2",
                "symfony/polyfill-intl-idn": "^1.15"
            },
            "require-dev": {
                "php-coveralls/php-coveralls": "^2.2",
                "phpunit/phpunit": "^8.5.8|^9.3.3",
                "vimeo/psalm": "^4"
            },
            "suggest": {
                "ext-intl": "PHP Internationalization Libraries are required to use the SpoofChecking validation"
            },
            "type": "library",
            "extra": {
                "branch-alias": {
                    "dev-master": "3.0.x-dev"
                }
            },
            "autoload": {
                "psr-4": {
                    "Egulias\\EmailValidator\\": "src"
                }
            },
            "notification-url": "https://packagist.org/downloads/",
            "license": [
                "MIT"
            ],
            "authors": [
                {
                    "name": "Eduardo Gulias Davis"
                }
            ],
            "description": "A library for validating emails against several RFCs",
            "homepage": "https://github.com/egulias/EmailValidator",
            "keywords": [
                "email",
                "emailvalidation",
                "emailvalidator",
                "validation",
                "validator"
            ],
            "support": {
                "issues": "https://github.com/egulias/EmailValidator/issues",
                "source": "https://github.com/egulias/EmailValidator/tree/3.1.1"
            },
            "funding": [
                {
                    "url": "https://github.com/egulias",
                    "type": "github"
                }
            ],
            "time": "2021-04-01T18:37:14+00:00"
        },
        {
            "name": "friendsofphp/proxy-manager-lts",
            "version": "v1.0.5",
            "source": {
                "type": "git",
                "url": "https://github.com/FriendsOfPHP/proxy-manager-lts.git",
                "reference": "006aa5d32f887a4db4353b13b5b5095613e0611f"
            },
            "dist": {
                "type": "zip",
                "url": "https://api.github.com/repos/FriendsOfPHP/proxy-manager-lts/zipball/006aa5d32f887a4db4353b13b5b5095613e0611f",
                "reference": "006aa5d32f887a4db4353b13b5b5095613e0611f",
                "shasum": ""
            },
            "require": {
                "laminas/laminas-code": "~3.4.1|^4.0",
                "php": ">=7.1",
                "symfony/filesystem": "^4.4.17|^5.0|^6.0"
            },
            "conflict": {
                "laminas/laminas-stdlib": "<3.2.1",
                "zendframework/zend-stdlib": "<3.2.1"
            },
            "replace": {
                "ocramius/proxy-manager": "^2.1"
            },
            "require-dev": {
                "ext-phar": "*",
                "symfony/phpunit-bridge": "^5.2|^6.0"
            },
            "type": "library",
            "extra": {
                "thanks": {
                    "name": "ocramius/proxy-manager",
                    "url": "https://github.com/Ocramius/ProxyManager"
                }
            },
            "autoload": {
                "psr-4": {
                    "ProxyManager\\": "src/ProxyManager"
                }
            },
            "notification-url": "https://packagist.org/downloads/",
            "license": [
                "MIT"
            ],
            "authors": [
                {
                    "name": "Marco Pivetta",
                    "email": "ocramius@gmail.com",
                    "homepage": "http://ocramius.github.io/"
                },
                {
                    "name": "Nicolas Grekas",
                    "email": "p@tchwork.com"
                }
            ],
            "description": "Adding support for a wider range of PHP versions to ocramius/proxy-manager",
            "homepage": "https://github.com/FriendsOfPHP/proxy-manager-lts",
            "keywords": [
                "aop",
                "lazy loading",
                "proxy",
                "proxy pattern",
                "service proxies"
            ],
            "support": {
                "issues": "https://github.com/FriendsOfPHP/proxy-manager-lts/issues",
                "source": "https://github.com/FriendsOfPHP/proxy-manager-lts/tree/v1.0.5"
            },
            "funding": [
                {
                    "url": "https://github.com/Ocramius",
                    "type": "github"
                },
                {
                    "url": "https://tidelift.com/funding/github/packagist/ocramius/proxy-manager",
                    "type": "tidelift"
                }
            ],
            "time": "2021-05-22T16:11:15+00:00"
        },
        {
            "name": "guzzlehttp/guzzle",
            "version": "6.5.5",
            "source": {
                "type": "git",
                "url": "https://github.com/guzzle/guzzle.git",
                "reference": "9d4290de1cfd701f38099ef7e183b64b4b7b0c5e"
            },
            "dist": {
                "type": "zip",
                "url": "https://api.github.com/repos/guzzle/guzzle/zipball/9d4290de1cfd701f38099ef7e183b64b4b7b0c5e",
                "reference": "9d4290de1cfd701f38099ef7e183b64b4b7b0c5e",
                "shasum": ""
            },
            "require": {
                "ext-json": "*",
                "guzzlehttp/promises": "^1.0",
                "guzzlehttp/psr7": "^1.6.1",
                "php": ">=5.5",
                "symfony/polyfill-intl-idn": "^1.17.0"
            },
            "require-dev": {
                "ext-curl": "*",
                "phpunit/phpunit": "^4.8.35 || ^5.7 || ^6.4 || ^7.0",
                "psr/log": "^1.1"
            },
            "suggest": {
                "psr/log": "Required for using the Log middleware"
            },
            "type": "library",
            "extra": {
                "branch-alias": {
                    "dev-master": "6.5-dev"
                }
            },
            "autoload": {
                "psr-4": {
                    "GuzzleHttp\\": "src/"
                },
                "files": [
                    "src/functions_include.php"
                ]
            },
            "notification-url": "https://packagist.org/downloads/",
            "license": [
                "MIT"
            ],
            "authors": [
                {
                    "name": "Michael Dowling",
                    "email": "mtdowling@gmail.com",
                    "homepage": "https://github.com/mtdowling"
                }
            ],
            "description": "Guzzle is a PHP HTTP client library",
            "homepage": "http://guzzlephp.org/",
            "keywords": [
                "client",
                "curl",
                "framework",
                "http",
                "http client",
                "rest",
                "web service"
            ],
            "support": {
                "issues": "https://github.com/guzzle/guzzle/issues",
                "source": "https://github.com/guzzle/guzzle/tree/6.5"
            },
            "time": "2020-06-16T21:01:06+00:00"
        },
        {
            "name": "guzzlehttp/promises",
            "version": "1.4.1",
            "source": {
                "type": "git",
                "url": "https://github.com/guzzle/promises.git",
                "reference": "8e7d04f1f6450fef59366c399cfad4b9383aa30d"
            },
            "dist": {
                "type": "zip",
                "url": "https://api.github.com/repos/guzzle/promises/zipball/8e7d04f1f6450fef59366c399cfad4b9383aa30d",
                "reference": "8e7d04f1f6450fef59366c399cfad4b9383aa30d",
                "shasum": ""
            },
            "require": {
                "php": ">=5.5"
            },
            "require-dev": {
                "symfony/phpunit-bridge": "^4.4 || ^5.1"
            },
            "type": "library",
            "extra": {
                "branch-alias": {
                    "dev-master": "1.4-dev"
                }
            },
            "autoload": {
                "psr-4": {
                    "GuzzleHttp\\Promise\\": "src/"
                },
                "files": [
                    "src/functions_include.php"
                ]
            },
            "notification-url": "https://packagist.org/downloads/",
            "license": [
                "MIT"
            ],
            "authors": [
                {
                    "name": "Michael Dowling",
                    "email": "mtdowling@gmail.com",
                    "homepage": "https://github.com/mtdowling"
                }
            ],
            "description": "Guzzle promises library",
            "keywords": [
                "promise"
            ],
            "support": {
                "issues": "https://github.com/guzzle/promises/issues",
                "source": "https://github.com/guzzle/promises/tree/1.4.1"
            },
            "time": "2021-03-07T09:25:29+00:00"
        },
        {
            "name": "guzzlehttp/psr7",
            "version": "1.8.2",
            "source": {
                "type": "git",
                "url": "https://github.com/guzzle/psr7.git",
                "reference": "dc960a912984efb74d0a90222870c72c87f10c91"
            },
            "dist": {
                "type": "zip",
                "url": "https://api.github.com/repos/guzzle/psr7/zipball/dc960a912984efb74d0a90222870c72c87f10c91",
                "reference": "dc960a912984efb74d0a90222870c72c87f10c91",
                "shasum": ""
            },
            "require": {
                "php": ">=5.4.0",
                "psr/http-message": "~1.0",
                "ralouphie/getallheaders": "^2.0.5 || ^3.0.0"
            },
            "provide": {
                "psr/http-message-implementation": "1.0"
            },
            "require-dev": {
                "ext-zlib": "*",
                "phpunit/phpunit": "~4.8.36 || ^5.7.27 || ^6.5.14 || ^7.5.20 || ^8.5.8 || ^9.3.10"
            },
            "suggest": {
                "laminas/laminas-httphandlerrunner": "Emit PSR-7 responses"
            },
            "type": "library",
            "extra": {
                "branch-alias": {
                    "dev-master": "1.7-dev"
                }
            },
            "autoload": {
                "psr-4": {
                    "GuzzleHttp\\Psr7\\": "src/"
                },
                "files": [
                    "src/functions_include.php"
                ]
            },
            "notification-url": "https://packagist.org/downloads/",
            "license": [
                "MIT"
            ],
            "authors": [
                {
                    "name": "Michael Dowling",
                    "email": "mtdowling@gmail.com",
                    "homepage": "https://github.com/mtdowling"
                },
                {
                    "name": "Tobias Schultze",
                    "homepage": "https://github.com/Tobion"
                }
            ],
            "description": "PSR-7 message implementation that also provides common utility methods",
            "keywords": [
                "http",
                "message",
                "psr-7",
                "request",
                "response",
                "stream",
                "uri",
                "url"
            ],
            "support": {
                "issues": "https://github.com/guzzle/psr7/issues",
                "source": "https://github.com/guzzle/psr7/tree/1.8.2"
            },
            "time": "2021-04-26T09:17:50+00:00"
        },
        {
            "name": "kevinrob/guzzle-cache-middleware",
            "version": "v3.4.1",
            "source": {
                "type": "git",
                "url": "https://github.com/Kevinrob/guzzle-cache-middleware.git",
                "reference": "122e309f64934511146a88d5645599f561b6fae3"
            },
            "dist": {
                "type": "zip",
                "url": "https://api.github.com/repos/Kevinrob/guzzle-cache-middleware/zipball/122e309f64934511146a88d5645599f561b6fae3",
                "reference": "122e309f64934511146a88d5645599f561b6fae3",
                "shasum": ""
            },
            "require": {
                "guzzlehttp/guzzle": "^6.0 || ^7.0",
                "guzzlehttp/psr7": "^1.7.0",
                "php": ">=5.5.0"
            },
            "require-dev": {
                "cache/array-adapter": "^0.4 || ^0.5 || ^1.0",
                "cache/simple-cache-bridge": "^0.1 || ^1.0",
                "doctrine/cache": "^1.0",
                "illuminate/cache": "^5.0",
                "league/flysystem": "^1.0",
                "phpunit/phpunit": "^4.8.36 || ^5.0",
                "psr/cache": "^1.0",
                "symfony/phpunit-bridge": "^4.4 || ^5.0"
            },
            "suggest": {
                "doctrine/cache": "This library has a lot of ready-to-use cache storage (to be used with Kevinrob\\GuzzleCache\\Storage\\DoctrineCacheStorage).",
                "guzzlehttp/guzzle": "For using this library. It was created for Guzzle6 (but you can use it with any PSR-7 HTTP client).",
                "laravel/framework": "To be used with Kevinrob\\GuzzleCache\\Storage\\LaravelCacheStorage",
                "league/flysystem": "To be used with Kevinrob\\GuzzleCache\\Storage\\FlysystemStorage",
                "psr/cache": "To be used with Kevinrob\\GuzzleCache\\Storage\\Psr6CacheStorage",
                "psr/simple-cache": "To be used with Kevinrob\\GuzzleCache\\Storage\\Psr16CacheStorage"
            },
            "type": "library",
            "autoload": {
                "psr-4": {
                    "Kevinrob\\GuzzleCache\\": "src/"
                }
            },
            "notification-url": "https://packagist.org/downloads/",
            "license": [
                "MIT"
            ],
            "authors": [
                {
                    "name": "Kevin Robatel",
                    "email": "kevinrob2@gmail.com",
                    "homepage": "https://github.com/Kevinrob"
                }
            ],
            "description": "A HTTP/1.1 Cache for Guzzle 6. It's a simple Middleware to be added in the HandlerStack. (RFC 7234)",
            "homepage": "https://github.com/Kevinrob/guzzle-cache-middleware",
            "keywords": [
                "Etag",
                "Flysystem",
                "Guzzle",
                "cache",
                "cache-control",
                "doctrine",
                "expiration",
                "guzzle6",
                "handler",
                "http",
                "http 1.1",
                "middleware",
                "performance",
                "php",
                "promise",
                "psr6",
                "psr7",
                "rfc7234",
                "validation"
            ],
            "support": {
                "issues": "https://github.com/Kevinrob/guzzle-cache-middleware/issues",
                "source": "https://github.com/Kevinrob/guzzle-cache-middleware/tree/v3.4.1"
            },
            "time": "2021-07-11T09:00:28+00:00"
        },
        {
            "name": "krinkle/intuition",
            "version": "v1.2.0",
            "source": {
                "type": "git",
                "url": "https://github.com/Krinkle/intuition.git",
                "reference": "dee3883497dae9b7f48c6b3e4faba711367745b1"
            },
            "dist": {
                "type": "zip",
                "url": "https://api.github.com/repos/Krinkle/intuition/zipball/dee3883497dae9b7f48c6b3e4faba711367745b1",
                "reference": "dee3883497dae9b7f48c6b3e4faba711367745b1",
                "shasum": ""
            },
            "require": {
                "php": ">=7.0"
            },
            "require-dev": {
                "jakub-onderka/php-parallel-lint": "1.0.0",
                "mediawiki/mediawiki-codesniffer": "22.0.0",
                "php-coveralls/php-coveralls": "^2.1",
                "phpunit/phpunit": "^6.5.11"
            },
            "type": "library",
            "autoload": {
                "files": [
                    "src/defines.php",
                    "src/compat.php"
                ],
                "psr-4": {
                    "Krinkle\\Intuition\\": "src/"
                },
                "psr-0": {
                    "MessagesFunctions": "language/"
                }
            },
            "notification-url": "https://packagist.org/downloads/",
            "license": [
                "MIT"
            ],
            "description": "Framework for localisation in PHP.",
            "support": {
                "issues": "https://github.com/Krinkle/intuition/issues",
                "source": "https://github.com/Krinkle/intuition/tree/release"
            },
            "time": "2018-11-06T18:04:32+00:00"
        },
        {
            "name": "laminas/laminas-code",
            "version": "3.4.1",
            "source": {
                "type": "git",
                "url": "https://github.com/laminas/laminas-code.git",
                "reference": "1cb8f203389ab1482bf89c0e70a04849bacd7766"
            },
            "dist": {
                "type": "zip",
                "url": "https://api.github.com/repos/laminas/laminas-code/zipball/1cb8f203389ab1482bf89c0e70a04849bacd7766",
                "reference": "1cb8f203389ab1482bf89c0e70a04849bacd7766",
                "shasum": ""
            },
            "require": {
                "laminas/laminas-eventmanager": "^2.6 || ^3.0",
                "laminas/laminas-zendframework-bridge": "^1.0",
                "php": "^7.1"
            },
            "conflict": {
                "phpspec/prophecy": "<1.9.0"
            },
            "replace": {
                "zendframework/zend-code": "self.version"
            },
            "require-dev": {
                "doctrine/annotations": "^1.7",
                "ext-phar": "*",
                "laminas/laminas-coding-standard": "^1.0",
                "laminas/laminas-stdlib": "^2.7 || ^3.0",
                "phpunit/phpunit": "^7.5.16 || ^8.4"
            },
            "suggest": {
                "doctrine/annotations": "Doctrine\\Common\\Annotations >=1.0 for annotation features",
                "laminas/laminas-stdlib": "Laminas\\Stdlib component"
            },
            "type": "library",
            "extra": {
                "branch-alias": {
                    "dev-master": "3.4.x-dev",
                    "dev-develop": "3.5.x-dev",
                    "dev-dev-4.0": "4.0.x-dev"
                }
            },
            "autoload": {
                "psr-4": {
                    "Laminas\\Code\\": "src/"
                }
            },
            "notification-url": "https://packagist.org/downloads/",
            "license": [
                "BSD-3-Clause"
            ],
            "description": "Extensions to the PHP Reflection API, static code scanning, and code generation",
            "homepage": "https://laminas.dev",
            "keywords": [
                "code",
                "laminas"
            ],
            "support": {
                "chat": "https://laminas.dev/chat",
                "docs": "https://docs.laminas.dev/laminas-code/",
                "forum": "https://discourse.laminas.dev",
                "issues": "https://github.com/laminas/laminas-code/issues",
                "rss": "https://github.com/laminas/laminas-code/releases.atom",
                "source": "https://github.com/laminas/laminas-code"
            },
            "time": "2019-12-31T16:28:24+00:00"
        },
        {
            "name": "laminas/laminas-eventmanager",
            "version": "3.4.0",
            "source": {
                "type": "git",
                "url": "https://github.com/laminas/laminas-eventmanager.git",
                "reference": "a93fd278c97b2d41ebbce5ba048a24e3e6f580ba"
            },
            "dist": {
                "type": "zip",
                "url": "https://api.github.com/repos/laminas/laminas-eventmanager/zipball/a93fd278c97b2d41ebbce5ba048a24e3e6f580ba",
                "reference": "a93fd278c97b2d41ebbce5ba048a24e3e6f580ba",
                "shasum": ""
            },
            "require": {
                "php": "^7.3 || ~8.0.0 || ~8.1.0"
            },
            "conflict": {
                "zendframework/zend-eventmanager": "*"
            },
            "require-dev": {
                "container-interop/container-interop": "^1.1",
                "laminas/laminas-coding-standard": "~2.2.1",
                "laminas/laminas-stdlib": "^3.6",
                "phpbench/phpbench": "^1.1",
                "phpspec/prophecy-phpunit": "^2.0",
                "phpunit/phpunit": "^9.5.5"
            },
            "suggest": {
                "container-interop/container-interop": "^1.1, to use the lazy listeners feature",
                "laminas/laminas-stdlib": "^2.7.3 || ^3.0, to use the FilterChain feature"
            },
            "type": "library",
            "autoload": {
                "psr-4": {
                    "Laminas\\EventManager\\": "src/"
                }
            },
            "notification-url": "https://packagist.org/downloads/",
            "license": [
                "BSD-3-Clause"
            ],
            "description": "Trigger and listen to events within a PHP application",
            "homepage": "https://laminas.dev",
            "keywords": [
                "event",
                "eventmanager",
                "events",
                "laminas"
            ],
            "support": {
                "chat": "https://laminas.dev/chat",
                "docs": "https://docs.laminas.dev/laminas-eventmanager/",
                "forum": "https://discourse.laminas.dev",
                "issues": "https://github.com/laminas/laminas-eventmanager/issues",
                "rss": "https://github.com/laminas/laminas-eventmanager/releases.atom",
                "source": "https://github.com/laminas/laminas-eventmanager"
            },
            "funding": [
                {
                    "url": "https://funding.communitybridge.org/projects/laminas-project",
                    "type": "community_bridge"
                }
            ],
            "time": "2021-09-07T22:35:32+00:00"
        },
        {
            "name": "laminas/laminas-zendframework-bridge",
            "version": "1.4.0",
            "source": {
                "type": "git",
                "url": "https://github.com/laminas/laminas-zendframework-bridge.git",
                "reference": "bf180a382393e7db5c1e8d0f2ec0c4af9c724baf"
            },
            "dist": {
                "type": "zip",
                "url": "https://api.github.com/repos/laminas/laminas-zendframework-bridge/zipball/bf180a382393e7db5c1e8d0f2ec0c4af9c724baf",
                "reference": "bf180a382393e7db5c1e8d0f2ec0c4af9c724baf",
                "shasum": ""
            },
            "require": {
                "php": "^7.3 || ~8.0.0 || ~8.1.0"
            },
            "require-dev": {
                "phpunit/phpunit": "^9.3",
                "psalm/plugin-phpunit": "^0.15.1",
                "squizlabs/php_codesniffer": "^3.5",
                "vimeo/psalm": "^4.6"
            },
            "type": "library",
            "extra": {
                "laminas": {
                    "module": "Laminas\\ZendFrameworkBridge"
                }
            },
            "autoload": {
                "files": [
                    "src/autoload.php"
                ],
                "psr-4": {
                    "Laminas\\ZendFrameworkBridge\\": "src//"
                }
            },
            "notification-url": "https://packagist.org/downloads/",
            "license": [
                "BSD-3-Clause"
            ],
            "description": "Alias legacy ZF class names to Laminas Project equivalents.",
            "keywords": [
                "ZendFramework",
                "autoloading",
                "laminas",
                "zf"
            ],
            "support": {
                "forum": "https://discourse.laminas.dev/",
                "issues": "https://github.com/laminas/laminas-zendframework-bridge/issues",
                "rss": "https://github.com/laminas/laminas-zendframework-bridge/releases.atom",
                "source": "https://github.com/laminas/laminas-zendframework-bridge"
            },
            "funding": [
                {
                    "url": "https://funding.communitybridge.org/projects/laminas-project",
                    "type": "community_bridge"
                }
            ],
            "time": "2021-09-03T17:53:30+00:00"
        },
        {
            "name": "mediawiki/oauthclient",
            "version": "1.1.0",
            "source": {
                "type": "git",
                "url": "https://github.com/wikimedia/mediawiki-oauthclient-php.git",
                "reference": "f8ae8a243d7d2286d47a1e90ec6605bbb8ba01fa"
            },
            "dist": {
                "type": "zip",
                "url": "https://api.github.com/repos/wikimedia/mediawiki-oauthclient-php/zipball/f8ae8a243d7d2286d47a1e90ec6605bbb8ba01fa",
                "reference": "f8ae8a243d7d2286d47a1e90ec6605bbb8ba01fa",
                "shasum": ""
            },
            "require": {
                "ext-curl": "*",
                "ext-json": "*",
                "php": "^7.2.9",
                "psr/log": "^1.0"
            },
            "require-dev": {
                "jakub-onderka/php-console-highlighter": "0.4",
                "jakub-onderka/php-parallel-lint": "1.0.0",
                "mediawiki/mediawiki-codesniffer": "29.0.0",
                "mediawiki/minus-x": "1.0.0",
                "phpunit/phpunit": "^8.5"
            },
            "type": "library",
            "autoload": {
                "psr-4": {
                    "MediaWiki\\OAuthClient\\": "src/"
                }
            },
            "notification-url": "https://packagist.org/downloads/",
            "license": [
                "GPL-3.0-or-later"
            ],
            "authors": [
                {
                    "name": "Andy Smith",
                    "homepage": "http://termie.pbworks.com/w/page/20571888/AndySmith"
                },
                {
                    "name": "Chris Steipp",
                    "email": "csteipp@wikimedia.org"
                },
                {
                    "name": "Bryan Davis",
                    "email": "bd808@wikimedia.org"
                }
            ],
            "description": "PHP OAuth client for use with Wikipedia and other MediaWiki-based wikis running the OAuth extension",
            "homepage": "https://www.mediawiki.org/wiki/oauthclient-php",
            "support": {
                "docs": "https://www.mediawiki.org/wiki/oauthclient-php",
                "issues": "https://phabricator.wikimedia.org/tag/oauth/",
                "source": "https://github.com/wikimedia/oauthclient-php/"
            },
            "time": "2020-01-30T20:45:14+00:00"
        },
        {
            "name": "monolog/monolog",
            "version": "2.3.4",
            "source": {
                "type": "git",
                "url": "https://github.com/Seldaek/monolog.git",
                "reference": "437e7a1c50044b92773b361af77620efb76fff59"
            },
            "dist": {
                "type": "zip",
                "url": "https://api.github.com/repos/Seldaek/monolog/zipball/437e7a1c50044b92773b361af77620efb76fff59",
                "reference": "437e7a1c50044b92773b361af77620efb76fff59",
                "shasum": ""
            },
            "require": {
                "php": ">=7.2",
                "psr/log": "^1.0.1 || ^2.0 || ^3.0"
            },
            "provide": {
                "psr/log-implementation": "1.0.0 || 2.0.0 || 3.0.0"
            },
            "require-dev": {
                "aws/aws-sdk-php": "^2.4.9 || ^3.0",
                "doctrine/couchdb": "~1.0@dev",
                "elasticsearch/elasticsearch": "^7",
                "graylog2/gelf-php": "^1.4.2",
                "mongodb/mongodb": "^1.8",
                "php-amqplib/php-amqplib": "~2.4",
                "php-console/php-console": "^3.1.3",
                "phpspec/prophecy": "^1.6.1",
                "phpstan/phpstan": "^0.12.91",
                "phpunit/phpunit": "^8.5",
                "predis/predis": "^1.1",
                "rollbar/rollbar": "^1.3",
                "ruflin/elastica": ">=0.90@dev",
                "swiftmailer/swiftmailer": "^5.3|^6.0"
            },
            "suggest": {
                "aws/aws-sdk-php": "Allow sending log messages to AWS services like DynamoDB",
                "doctrine/couchdb": "Allow sending log messages to a CouchDB server",
                "elasticsearch/elasticsearch": "Allow sending log messages to an Elasticsearch server via official client",
                "ext-amqp": "Allow sending log messages to an AMQP server (1.0+ required)",
                "ext-curl": "Required to send log messages using the IFTTTHandler, the LogglyHandler, the SendGridHandler, the SlackWebhookHandler or the TelegramBotHandler",
                "ext-mbstring": "Allow to work properly with unicode symbols",
                "ext-mongodb": "Allow sending log messages to a MongoDB server (via driver)",
                "ext-openssl": "Required to send log messages using SSL",
                "ext-sockets": "Allow sending log messages to a Syslog server (via UDP driver)",
                "graylog2/gelf-php": "Allow sending log messages to a GrayLog2 server",
                "mongodb/mongodb": "Allow sending log messages to a MongoDB server (via library)",
                "php-amqplib/php-amqplib": "Allow sending log messages to an AMQP server using php-amqplib",
                "php-console/php-console": "Allow sending log messages to Google Chrome",
                "rollbar/rollbar": "Allow sending log messages to Rollbar",
                "ruflin/elastica": "Allow sending log messages to an Elastic Search server"
            },
            "type": "library",
            "extra": {
                "branch-alias": {
                    "dev-main": "2.x-dev"
                }
            },
            "autoload": {
                "psr-4": {
                    "Monolog\\": "src/Monolog"
                }
            },
            "notification-url": "https://packagist.org/downloads/",
            "license": [
                "MIT"
            ],
            "authors": [
                {
                    "name": "Jordi Boggiano",
                    "email": "j.boggiano@seld.be",
                    "homepage": "https://seld.be"
                }
            ],
            "description": "Sends your logs to files, sockets, inboxes, databases and various web services",
            "homepage": "https://github.com/Seldaek/monolog",
            "keywords": [
                "log",
                "logging",
                "psr-3"
            ],
            "support": {
                "issues": "https://github.com/Seldaek/monolog/issues",
                "source": "https://github.com/Seldaek/monolog/tree/2.3.4"
            },
            "funding": [
                {
                    "url": "https://github.com/Seldaek",
                    "type": "github"
                },
                {
                    "url": "https://tidelift.com/funding/github/packagist/monolog/monolog",
                    "type": "tidelift"
                }
            ],
            "time": "2021-09-15T11:27:21+00:00"
        },
        {
            "name": "psr/cache",
            "version": "1.0.1",
            "source": {
                "type": "git",
                "url": "https://github.com/php-fig/cache.git",
                "reference": "d11b50ad223250cf17b86e38383413f5a6764bf8"
            },
            "dist": {
                "type": "zip",
                "url": "https://api.github.com/repos/php-fig/cache/zipball/d11b50ad223250cf17b86e38383413f5a6764bf8",
                "reference": "d11b50ad223250cf17b86e38383413f5a6764bf8",
                "shasum": ""
            },
            "require": {
                "php": ">=5.3.0"
            },
            "type": "library",
            "extra": {
                "branch-alias": {
                    "dev-master": "1.0.x-dev"
                }
            },
            "autoload": {
                "psr-4": {
                    "Psr\\Cache\\": "src/"
                }
            },
            "notification-url": "https://packagist.org/downloads/",
            "license": [
                "MIT"
            ],
            "authors": [
                {
                    "name": "PHP-FIG",
                    "homepage": "http://www.php-fig.org/"
                }
            ],
            "description": "Common interface for caching libraries",
            "keywords": [
                "cache",
                "psr",
                "psr-6"
            ],
            "support": {
                "source": "https://github.com/php-fig/cache/tree/master"
            },
            "time": "2016-08-06T20:24:11+00:00"
        },
        {
            "name": "psr/container",
            "version": "1.1.1",
            "source": {
                "type": "git",
                "url": "https://github.com/php-fig/container.git",
                "reference": "8622567409010282b7aeebe4bb841fe98b58dcaf"
            },
            "dist": {
                "type": "zip",
                "url": "https://api.github.com/repos/php-fig/container/zipball/8622567409010282b7aeebe4bb841fe98b58dcaf",
                "reference": "8622567409010282b7aeebe4bb841fe98b58dcaf",
                "shasum": ""
            },
            "require": {
                "php": ">=7.2.0"
            },
            "type": "library",
            "autoload": {
                "psr-4": {
                    "Psr\\Container\\": "src/"
                }
            },
            "notification-url": "https://packagist.org/downloads/",
            "license": [
                "MIT"
            ],
            "authors": [
                {
                    "name": "PHP-FIG",
                    "homepage": "https://www.php-fig.org/"
                }
            ],
            "description": "Common Container Interface (PHP FIG PSR-11)",
            "homepage": "https://github.com/php-fig/container",
            "keywords": [
                "PSR-11",
                "container",
                "container-interface",
                "container-interop",
                "psr"
            ],
            "support": {
                "issues": "https://github.com/php-fig/container/issues",
                "source": "https://github.com/php-fig/container/tree/1.1.1"
            },
            "time": "2021-03-05T17:36:06+00:00"
        },
        {
            "name": "psr/event-dispatcher",
            "version": "1.0.0",
            "source": {
                "type": "git",
                "url": "https://github.com/php-fig/event-dispatcher.git",
                "reference": "dbefd12671e8a14ec7f180cab83036ed26714bb0"
            },
            "dist": {
                "type": "zip",
                "url": "https://api.github.com/repos/php-fig/event-dispatcher/zipball/dbefd12671e8a14ec7f180cab83036ed26714bb0",
                "reference": "dbefd12671e8a14ec7f180cab83036ed26714bb0",
                "shasum": ""
            },
            "require": {
                "php": ">=7.2.0"
            },
            "type": "library",
            "extra": {
                "branch-alias": {
                    "dev-master": "1.0.x-dev"
                }
            },
            "autoload": {
                "psr-4": {
                    "Psr\\EventDispatcher\\": "src/"
                }
            },
            "notification-url": "https://packagist.org/downloads/",
            "license": [
                "MIT"
            ],
            "authors": [
                {
                    "name": "PHP-FIG",
                    "homepage": "http://www.php-fig.org/"
                }
            ],
            "description": "Standard interfaces for event handling.",
            "keywords": [
                "events",
                "psr",
                "psr-14"
            ],
            "support": {
                "issues": "https://github.com/php-fig/event-dispatcher/issues",
                "source": "https://github.com/php-fig/event-dispatcher/tree/1.0.0"
            },
            "time": "2019-01-08T18:20:26+00:00"
        },
        {
            "name": "psr/http-message",
            "version": "1.0.1",
            "source": {
                "type": "git",
                "url": "https://github.com/php-fig/http-message.git",
                "reference": "f6561bf28d520154e4b0ec72be95418abe6d9363"
            },
            "dist": {
                "type": "zip",
                "url": "https://api.github.com/repos/php-fig/http-message/zipball/f6561bf28d520154e4b0ec72be95418abe6d9363",
                "reference": "f6561bf28d520154e4b0ec72be95418abe6d9363",
                "shasum": ""
            },
            "require": {
                "php": ">=5.3.0"
            },
            "type": "library",
            "extra": {
                "branch-alias": {
                    "dev-master": "1.0.x-dev"
                }
            },
            "autoload": {
                "psr-4": {
                    "Psr\\Http\\Message\\": "src/"
                }
            },
            "notification-url": "https://packagist.org/downloads/",
            "license": [
                "MIT"
            ],
            "authors": [
                {
                    "name": "PHP-FIG",
                    "homepage": "http://www.php-fig.org/"
                }
            ],
            "description": "Common interface for HTTP messages",
            "homepage": "https://github.com/php-fig/http-message",
            "keywords": [
                "http",
                "http-message",
                "psr",
                "psr-7",
                "request",
                "response"
            ],
            "support": {
                "source": "https://github.com/php-fig/http-message/tree/master"
            },
            "time": "2016-08-06T14:39:51+00:00"
        },
        {
            "name": "psr/log",
            "version": "1.1.4",
            "source": {
                "type": "git",
                "url": "https://github.com/php-fig/log.git",
                "reference": "d49695b909c3b7628b6289db5479a1c204601f11"
            },
            "dist": {
                "type": "zip",
                "url": "https://api.github.com/repos/php-fig/log/zipball/d49695b909c3b7628b6289db5479a1c204601f11",
                "reference": "d49695b909c3b7628b6289db5479a1c204601f11",
                "shasum": ""
            },
            "require": {
                "php": ">=5.3.0"
            },
            "type": "library",
            "extra": {
                "branch-alias": {
                    "dev-master": "1.1.x-dev"
                }
            },
            "autoload": {
                "psr-4": {
                    "Psr\\Log\\": "Psr/Log/"
                }
            },
            "notification-url": "https://packagist.org/downloads/",
            "license": [
                "MIT"
            ],
            "authors": [
                {
                    "name": "PHP-FIG",
                    "homepage": "https://www.php-fig.org/"
                }
            ],
            "description": "Common interface for logging libraries",
            "homepage": "https://github.com/php-fig/log",
            "keywords": [
                "log",
                "psr",
                "psr-3"
            ],
            "support": {
                "source": "https://github.com/php-fig/log/tree/1.1.4"
            },
            "time": "2021-05-03T11:20:27+00:00"
        },
        {
            "name": "ralouphie/getallheaders",
            "version": "3.0.3",
            "source": {
                "type": "git",
                "url": "https://github.com/ralouphie/getallheaders.git",
                "reference": "120b605dfeb996808c31b6477290a714d356e822"
            },
            "dist": {
                "type": "zip",
                "url": "https://api.github.com/repos/ralouphie/getallheaders/zipball/120b605dfeb996808c31b6477290a714d356e822",
                "reference": "120b605dfeb996808c31b6477290a714d356e822",
                "shasum": ""
            },
            "require": {
                "php": ">=5.6"
            },
            "require-dev": {
                "php-coveralls/php-coveralls": "^2.1",
                "phpunit/phpunit": "^5 || ^6.5"
            },
            "type": "library",
            "autoload": {
                "files": [
                    "src/getallheaders.php"
                ]
            },
            "notification-url": "https://packagist.org/downloads/",
            "license": [
                "MIT"
            ],
            "authors": [
                {
                    "name": "Ralph Khattar",
                    "email": "ralph.khattar@gmail.com"
                }
            ],
            "description": "A polyfill for getallheaders.",
            "support": {
                "issues": "https://github.com/ralouphie/getallheaders/issues",
                "source": "https://github.com/ralouphie/getallheaders/tree/develop"
            },
            "time": "2019-03-08T08:55:37+00:00"
        },
        {
            "name": "symfony/cache",
            "version": "v5.3.7",
            "source": {
                "type": "git",
                "url": "https://github.com/symfony/cache.git",
                "reference": "864867b13bd67347497ce956f4b253f8fe18b80c"
            },
            "dist": {
                "type": "zip",
                "url": "https://api.github.com/repos/symfony/cache/zipball/864867b13bd67347497ce956f4b253f8fe18b80c",
                "reference": "864867b13bd67347497ce956f4b253f8fe18b80c",
                "shasum": ""
            },
            "require": {
                "php": ">=7.2.5",
                "psr/cache": "^1.0|^2.0",
                "psr/log": "^1.1|^2|^3",
                "symfony/cache-contracts": "^1.1.7|^2",
                "symfony/deprecation-contracts": "^2.1",
                "symfony/polyfill-php73": "^1.9",
                "symfony/polyfill-php80": "^1.16",
                "symfony/service-contracts": "^1.1|^2",
                "symfony/var-exporter": "^4.4|^5.0"
            },
            "conflict": {
                "doctrine/dbal": "<2.10",
                "symfony/dependency-injection": "<4.4",
                "symfony/http-kernel": "<4.4",
                "symfony/var-dumper": "<4.4"
            },
            "provide": {
                "psr/cache-implementation": "1.0|2.0",
                "psr/simple-cache-implementation": "1.0",
                "symfony/cache-implementation": "1.0|2.0"
            },
            "require-dev": {
                "cache/integration-tests": "dev-master",
                "doctrine/cache": "^1.6|^2.0",
                "doctrine/dbal": "^2.10|^3.0",
                "predis/predis": "^1.1",
                "psr/simple-cache": "^1.0",
                "symfony/config": "^4.4|^5.0",
                "symfony/dependency-injection": "^4.4|^5.0",
                "symfony/filesystem": "^4.4|^5.0",
                "symfony/http-kernel": "^4.4|^5.0",
                "symfony/messenger": "^4.4|^5.0",
                "symfony/var-dumper": "^4.4|^5.0"
            },
            "type": "library",
            "autoload": {
                "psr-4": {
                    "Symfony\\Component\\Cache\\": ""
                },
                "exclude-from-classmap": [
                    "/Tests/"
                ]
            },
            "notification-url": "https://packagist.org/downloads/",
            "license": [
                "MIT"
            ],
            "authors": [
                {
                    "name": "Nicolas Grekas",
                    "email": "p@tchwork.com"
                },
                {
                    "name": "Symfony Community",
                    "homepage": "https://symfony.com/contributors"
                }
            ],
            "description": "Provides an extended PSR-6, PSR-16 (and tags) implementation",
            "homepage": "https://symfony.com",
            "keywords": [
                "caching",
                "psr6"
            ],
            "support": {
                "source": "https://github.com/symfony/cache/tree/v5.3.7"
            },
            "funding": [
                {
                    "url": "https://symfony.com/sponsor",
                    "type": "custom"
                },
                {
                    "url": "https://github.com/fabpot",
                    "type": "github"
                },
                {
                    "url": "https://tidelift.com/funding/github/packagist/symfony/symfony",
                    "type": "tidelift"
                }
            ],
            "time": "2021-08-29T15:08:21+00:00"
        },
        {
            "name": "symfony/cache-contracts",
            "version": "v2.4.0",
            "source": {
                "type": "git",
                "url": "https://github.com/symfony/cache-contracts.git",
                "reference": "c0446463729b89dd4fa62e9aeecc80287323615d"
            },
            "dist": {
                "type": "zip",
                "url": "https://api.github.com/repos/symfony/cache-contracts/zipball/c0446463729b89dd4fa62e9aeecc80287323615d",
                "reference": "c0446463729b89dd4fa62e9aeecc80287323615d",
                "shasum": ""
            },
            "require": {
                "php": ">=7.2.5",
                "psr/cache": "^1.0|^2.0|^3.0"
            },
            "suggest": {
                "symfony/cache-implementation": ""
            },
            "type": "library",
            "extra": {
                "branch-alias": {
                    "dev-main": "2.4-dev"
                },
                "thanks": {
                    "name": "symfony/contracts",
                    "url": "https://github.com/symfony/contracts"
                }
            },
            "autoload": {
                "psr-4": {
                    "Symfony\\Contracts\\Cache\\": ""
                }
            },
            "notification-url": "https://packagist.org/downloads/",
            "license": [
                "MIT"
            ],
            "authors": [
                {
                    "name": "Nicolas Grekas",
                    "email": "p@tchwork.com"
                },
                {
                    "name": "Symfony Community",
                    "homepage": "https://symfony.com/contributors"
                }
            ],
            "description": "Generic abstractions related to caching",
            "homepage": "https://symfony.com",
            "keywords": [
                "abstractions",
                "contracts",
                "decoupling",
                "interfaces",
                "interoperability",
                "standards"
            ],
            "support": {
                "source": "https://github.com/symfony/cache-contracts/tree/v2.4.0"
            },
            "funding": [
                {
                    "url": "https://symfony.com/sponsor",
                    "type": "custom"
                },
                {
                    "url": "https://github.com/fabpot",
                    "type": "github"
                },
                {
                    "url": "https://tidelift.com/funding/github/packagist/symfony/symfony",
                    "type": "tidelift"
                }
            ],
            "time": "2021-03-23T23:28:01+00:00"
        },
        {
            "name": "symfony/config",
            "version": "v5.3.4",
            "source": {
                "type": "git",
                "url": "https://github.com/symfony/config.git",
                "reference": "4268f3059c904c61636275182707f81645517a37"
            },
            "dist": {
                "type": "zip",
                "url": "https://api.github.com/repos/symfony/config/zipball/4268f3059c904c61636275182707f81645517a37",
                "reference": "4268f3059c904c61636275182707f81645517a37",
                "shasum": ""
            },
            "require": {
                "php": ">=7.2.5",
                "symfony/deprecation-contracts": "^2.1",
                "symfony/filesystem": "^4.4|^5.0",
                "symfony/polyfill-ctype": "~1.8",
                "symfony/polyfill-php80": "^1.16",
                "symfony/polyfill-php81": "^1.22"
            },
            "conflict": {
                "symfony/finder": "<4.4"
            },
            "require-dev": {
                "symfony/event-dispatcher": "^4.4|^5.0",
                "symfony/finder": "^4.4|^5.0",
                "symfony/messenger": "^4.4|^5.0",
                "symfony/service-contracts": "^1.1|^2",
                "symfony/yaml": "^4.4|^5.0"
            },
            "suggest": {
                "symfony/yaml": "To use the yaml reference dumper"
            },
            "type": "library",
            "autoload": {
                "psr-4": {
                    "Symfony\\Component\\Config\\": ""
                },
                "exclude-from-classmap": [
                    "/Tests/"
                ]
            },
            "notification-url": "https://packagist.org/downloads/",
            "license": [
                "MIT"
            ],
            "authors": [
                {
                    "name": "Fabien Potencier",
                    "email": "fabien@symfony.com"
                },
                {
                    "name": "Symfony Community",
                    "homepage": "https://symfony.com/contributors"
                }
            ],
            "description": "Helps you find, load, combine, autofill and validate configuration values of any kind",
            "homepage": "https://symfony.com",
            "support": {
                "source": "https://github.com/symfony/config/tree/v5.3.4"
            },
            "funding": [
                {
                    "url": "https://symfony.com/sponsor",
                    "type": "custom"
                },
                {
                    "url": "https://github.com/fabpot",
                    "type": "github"
                },
                {
                    "url": "https://tidelift.com/funding/github/packagist/symfony/symfony",
                    "type": "tidelift"
                }
            ],
            "time": "2021-07-21T12:40:44+00:00"
        },
        {
            "name": "symfony/console",
            "version": "v5.3.7",
            "source": {
                "type": "git",
                "url": "https://github.com/symfony/console.git",
                "reference": "8b1008344647462ae6ec57559da166c2bfa5e16a"
            },
            "dist": {
                "type": "zip",
                "url": "https://api.github.com/repos/symfony/console/zipball/8b1008344647462ae6ec57559da166c2bfa5e16a",
                "reference": "8b1008344647462ae6ec57559da166c2bfa5e16a",
                "shasum": ""
            },
            "require": {
                "php": ">=7.2.5",
                "symfony/deprecation-contracts": "^2.1",
                "symfony/polyfill-mbstring": "~1.0",
                "symfony/polyfill-php73": "^1.8",
                "symfony/polyfill-php80": "^1.16",
                "symfony/service-contracts": "^1.1|^2",
                "symfony/string": "^5.1"
            },
            "conflict": {
                "psr/log": ">=3",
                "symfony/dependency-injection": "<4.4",
                "symfony/dotenv": "<5.1",
                "symfony/event-dispatcher": "<4.4",
                "symfony/lock": "<4.4",
                "symfony/process": "<4.4"
            },
            "provide": {
                "psr/log-implementation": "1.0|2.0"
            },
            "require-dev": {
                "psr/log": "^1|^2",
                "symfony/config": "^4.4|^5.0",
                "symfony/dependency-injection": "^4.4|^5.0",
                "symfony/event-dispatcher": "^4.4|^5.0",
                "symfony/lock": "^4.4|^5.0",
                "symfony/process": "^4.4|^5.0",
                "symfony/var-dumper": "^4.4|^5.0"
            },
            "suggest": {
                "psr/log": "For using the console logger",
                "symfony/event-dispatcher": "",
                "symfony/lock": "",
                "symfony/process": ""
            },
            "type": "library",
            "autoload": {
                "psr-4": {
                    "Symfony\\Component\\Console\\": ""
                },
                "exclude-from-classmap": [
                    "/Tests/"
                ]
            },
            "notification-url": "https://packagist.org/downloads/",
            "license": [
                "MIT"
            ],
            "authors": [
                {
                    "name": "Fabien Potencier",
                    "email": "fabien@symfony.com"
                },
                {
                    "name": "Symfony Community",
                    "homepage": "https://symfony.com/contributors"
                }
            ],
            "description": "Eases the creation of beautiful and testable command line interfaces",
            "homepage": "https://symfony.com",
            "keywords": [
                "cli",
                "command line",
                "console",
                "terminal"
            ],
            "support": {
                "source": "https://github.com/symfony/console/tree/v5.3.7"
            },
            "funding": [
                {
                    "url": "https://symfony.com/sponsor",
                    "type": "custom"
                },
                {
                    "url": "https://github.com/fabpot",
                    "type": "github"
                },
                {
                    "url": "https://tidelift.com/funding/github/packagist/symfony/symfony",
                    "type": "tidelift"
                }
            ],
            "time": "2021-08-25T20:02:16+00:00"
        },
        {
            "name": "symfony/dependency-injection",
            "version": "v5.3.7",
            "source": {
                "type": "git",
                "url": "https://github.com/symfony/dependency-injection.git",
                "reference": "a665946279f566d94ed5eb98999cfa65c6fa5a78"
            },
            "dist": {
                "type": "zip",
                "url": "https://api.github.com/repos/symfony/dependency-injection/zipball/a665946279f566d94ed5eb98999cfa65c6fa5a78",
                "reference": "a665946279f566d94ed5eb98999cfa65c6fa5a78",
                "shasum": ""
            },
            "require": {
                "php": ">=7.2.5",
                "psr/container": "^1.1.1",
                "symfony/deprecation-contracts": "^2.1",
                "symfony/polyfill-php80": "^1.16",
                "symfony/service-contracts": "^1.1.6|^2"
            },
            "conflict": {
                "ext-psr": "<1.1|>=2",
                "symfony/config": "<5.3",
                "symfony/finder": "<4.4",
                "symfony/proxy-manager-bridge": "<4.4",
                "symfony/yaml": "<4.4"
            },
            "provide": {
                "psr/container-implementation": "1.0",
                "symfony/service-implementation": "1.0|2.0"
            },
            "require-dev": {
                "symfony/config": "^5.3",
                "symfony/expression-language": "^4.4|^5.0",
                "symfony/yaml": "^4.4|^5.0"
            },
            "suggest": {
                "symfony/config": "",
                "symfony/expression-language": "For using expressions in service container configuration",
                "symfony/finder": "For using double-star glob patterns or when GLOB_BRACE portability is required",
                "symfony/proxy-manager-bridge": "Generate service proxies to lazy load them",
                "symfony/yaml": ""
            },
            "type": "library",
            "autoload": {
                "psr-4": {
                    "Symfony\\Component\\DependencyInjection\\": ""
                },
                "exclude-from-classmap": [
                    "/Tests/"
                ]
            },
            "notification-url": "https://packagist.org/downloads/",
            "license": [
                "MIT"
            ],
            "authors": [
                {
                    "name": "Fabien Potencier",
                    "email": "fabien@symfony.com"
                },
                {
                    "name": "Symfony Community",
                    "homepage": "https://symfony.com/contributors"
                }
            ],
            "description": "Allows you to standardize and centralize the way objects are constructed in your application",
            "homepage": "https://symfony.com",
            "support": {
                "source": "https://github.com/symfony/dependency-injection/tree/v5.3.7"
            },
            "funding": [
                {
                    "url": "https://symfony.com/sponsor",
                    "type": "custom"
                },
                {
                    "url": "https://github.com/fabpot",
                    "type": "github"
                },
                {
                    "url": "https://tidelift.com/funding/github/packagist/symfony/symfony",
                    "type": "tidelift"
                }
            ],
            "time": "2021-08-02T16:16:27+00:00"
        },
        {
            "name": "symfony/deprecation-contracts",
            "version": "v2.4.0",
            "source": {
                "type": "git",
                "url": "https://github.com/symfony/deprecation-contracts.git",
                "reference": "5f38c8804a9e97d23e0c8d63341088cd8a22d627"
            },
            "dist": {
                "type": "zip",
                "url": "https://api.github.com/repos/symfony/deprecation-contracts/zipball/5f38c8804a9e97d23e0c8d63341088cd8a22d627",
                "reference": "5f38c8804a9e97d23e0c8d63341088cd8a22d627",
                "shasum": ""
            },
            "require": {
                "php": ">=7.1"
            },
            "type": "library",
            "extra": {
                "branch-alias": {
                    "dev-main": "2.4-dev"
                },
                "thanks": {
                    "name": "symfony/contracts",
                    "url": "https://github.com/symfony/contracts"
                }
            },
            "autoload": {
                "files": [
                    "function.php"
                ]
            },
            "notification-url": "https://packagist.org/downloads/",
            "license": [
                "MIT"
            ],
            "authors": [
                {
                    "name": "Nicolas Grekas",
                    "email": "p@tchwork.com"
                },
                {
                    "name": "Symfony Community",
                    "homepage": "https://symfony.com/contributors"
                }
            ],
            "description": "A generic function and convention to trigger deprecation notices",
            "homepage": "https://symfony.com",
            "support": {
                "source": "https://github.com/symfony/deprecation-contracts/tree/v2.4.0"
            },
            "funding": [
                {
                    "url": "https://symfony.com/sponsor",
                    "type": "custom"
                },
                {
                    "url": "https://github.com/fabpot",
                    "type": "github"
                },
                {
                    "url": "https://tidelift.com/funding/github/packagist/symfony/symfony",
                    "type": "tidelift"
                }
            ],
            "time": "2021-03-23T23:28:01+00:00"
        },
        {
            "name": "symfony/doctrine-bridge",
            "version": "v5.3.7",
            "source": {
                "type": "git",
                "url": "https://github.com/symfony/doctrine-bridge.git",
                "reference": "b3e5ab5a4a94ac9dbfc5bc99ee1d3b940ff51dfd"
            },
            "dist": {
                "type": "zip",
                "url": "https://api.github.com/repos/symfony/doctrine-bridge/zipball/b3e5ab5a4a94ac9dbfc5bc99ee1d3b940ff51dfd",
                "reference": "b3e5ab5a4a94ac9dbfc5bc99ee1d3b940ff51dfd",
                "shasum": ""
            },
            "require": {
                "doctrine/event-manager": "~1.0",
                "doctrine/persistence": "^2",
                "php": ">=7.2.5",
                "symfony/deprecation-contracts": "^2.1",
                "symfony/polyfill-ctype": "~1.8",
                "symfony/polyfill-mbstring": "~1.0",
                "symfony/polyfill-php80": "^1.16",
                "symfony/service-contracts": "^1.1|^2"
            },
            "conflict": {
                "doctrine/dbal": "<2.10",
                "phpunit/phpunit": "<5.4.3",
                "symfony/dependency-injection": "<4.4",
                "symfony/form": "<5.1",
                "symfony/http-kernel": "<5",
                "symfony/messenger": "<4.4",
                "symfony/property-info": "<5",
                "symfony/security-bundle": "<5",
                "symfony/security-core": "<5.3",
                "symfony/validator": "<5.2"
            },
            "require-dev": {
                "composer/package-versions-deprecated": "^1.8",
                "doctrine/annotations": "^1.10.4",
                "doctrine/collections": "~1.0",
                "doctrine/data-fixtures": "^1.1",
                "doctrine/dbal": "^2.10|^3.0",
                "doctrine/orm": "^2.7.3",
                "symfony/cache": "^5.1",
                "symfony/config": "^4.4|^5.0",
                "symfony/dependency-injection": "^4.4|^5.0",
                "symfony/doctrine-messenger": "^5.1",
                "symfony/expression-language": "^4.4|^5.0",
                "symfony/form": "^5.1.3",
                "symfony/http-kernel": "^5.0",
                "symfony/messenger": "^4.4|^5.0",
                "symfony/property-access": "^4.4|^5.0",
                "symfony/property-info": "^5.0",
                "symfony/proxy-manager-bridge": "^4.4|^5.0",
                "symfony/security-core": "^5.3",
                "symfony/stopwatch": "^4.4|^5.0",
                "symfony/translation": "^4.4|^5.0",
                "symfony/uid": "^5.1",
                "symfony/validator": "^5.2",
                "symfony/var-dumper": "^4.4|^5.0"
            },
            "suggest": {
                "doctrine/data-fixtures": "",
                "doctrine/dbal": "",
                "doctrine/orm": "",
                "symfony/form": "",
                "symfony/property-info": "",
                "symfony/validator": ""
            },
            "type": "symfony-bridge",
            "autoload": {
                "psr-4": {
                    "Symfony\\Bridge\\Doctrine\\": ""
                },
                "exclude-from-classmap": [
                    "/Tests/"
                ]
            },
            "notification-url": "https://packagist.org/downloads/",
            "license": [
                "MIT"
            ],
            "authors": [
                {
                    "name": "Fabien Potencier",
                    "email": "fabien@symfony.com"
                },
                {
                    "name": "Symfony Community",
                    "homepage": "https://symfony.com/contributors"
                }
            ],
            "description": "Provides integration for Doctrine with various Symfony components",
            "homepage": "https://symfony.com",
            "support": {
                "source": "https://github.com/symfony/doctrine-bridge/tree/v5.3.7"
            },
            "funding": [
                {
                    "url": "https://symfony.com/sponsor",
                    "type": "custom"
                },
                {
                    "url": "https://github.com/fabpot",
                    "type": "github"
                },
                {
                    "url": "https://tidelift.com/funding/github/packagist/symfony/symfony",
                    "type": "tidelift"
                }
            ],
            "time": "2021-08-13T15:54:02+00:00"
        },
        {
            "name": "symfony/dotenv",
            "version": "v5.3.7",
            "source": {
                "type": "git",
                "url": "https://github.com/symfony/dotenv.git",
                "reference": "99a18c2e23f4d901c36cea2012f9f1a8e25e99e4"
            },
            "dist": {
                "type": "zip",
                "url": "https://api.github.com/repos/symfony/dotenv/zipball/99a18c2e23f4d901c36cea2012f9f1a8e25e99e4",
                "reference": "99a18c2e23f4d901c36cea2012f9f1a8e25e99e4",
                "shasum": ""
            },
            "require": {
                "php": ">=7.2.5",
                "symfony/deprecation-contracts": "^2.1"
            },
            "require-dev": {
                "symfony/process": "^4.4|^5.0"
            },
            "type": "library",
            "autoload": {
                "psr-4": {
                    "Symfony\\Component\\Dotenv\\": ""
                },
                "exclude-from-classmap": [
                    "/Tests/"
                ]
            },
            "notification-url": "https://packagist.org/downloads/",
            "license": [
                "MIT"
            ],
            "authors": [
                {
                    "name": "Fabien Potencier",
                    "email": "fabien@symfony.com"
                },
                {
                    "name": "Symfony Community",
                    "homepage": "https://symfony.com/contributors"
                }
            ],
            "description": "Registers environment variables from a .env file",
            "homepage": "https://symfony.com",
            "keywords": [
                "dotenv",
                "env",
                "environment"
            ],
            "support": {
                "source": "https://github.com/symfony/dotenv/tree/v5.3.7"
            },
            "funding": [
                {
                    "url": "https://symfony.com/sponsor",
                    "type": "custom"
                },
                {
                    "url": "https://github.com/fabpot",
                    "type": "github"
                },
                {
                    "url": "https://tidelift.com/funding/github/packagist/symfony/symfony",
                    "type": "tidelift"
                }
            ],
            "time": "2021-07-02T16:35:09+00:00"
        },
        {
            "name": "symfony/error-handler",
            "version": "v5.3.7",
            "source": {
                "type": "git",
                "url": "https://github.com/symfony/error-handler.git",
                "reference": "3bc60d0fba00ae8d1eaa9eb5ab11a2bbdd1fc321"
            },
            "dist": {
                "type": "zip",
                "url": "https://api.github.com/repos/symfony/error-handler/zipball/3bc60d0fba00ae8d1eaa9eb5ab11a2bbdd1fc321",
                "reference": "3bc60d0fba00ae8d1eaa9eb5ab11a2bbdd1fc321",
                "shasum": ""
            },
            "require": {
                "php": ">=7.2.5",
                "psr/log": "^1|^2|^3",
                "symfony/var-dumper": "^4.4|^5.0"
            },
            "require-dev": {
                "symfony/deprecation-contracts": "^2.1",
                "symfony/http-kernel": "^4.4|^5.0",
                "symfony/serializer": "^4.4|^5.0"
            },
            "type": "library",
            "autoload": {
                "psr-4": {
                    "Symfony\\Component\\ErrorHandler\\": ""
                },
                "exclude-from-classmap": [
                    "/Tests/"
                ]
            },
            "notification-url": "https://packagist.org/downloads/",
            "license": [
                "MIT"
            ],
            "authors": [
                {
                    "name": "Fabien Potencier",
                    "email": "fabien@symfony.com"
                },
                {
                    "name": "Symfony Community",
                    "homepage": "https://symfony.com/contributors"
                }
            ],
            "description": "Provides tools to manage errors and ease debugging PHP code",
            "homepage": "https://symfony.com",
            "support": {
                "source": "https://github.com/symfony/error-handler/tree/v5.3.7"
            },
            "funding": [
                {
                    "url": "https://symfony.com/sponsor",
                    "type": "custom"
                },
                {
                    "url": "https://github.com/fabpot",
                    "type": "github"
                },
                {
                    "url": "https://tidelift.com/funding/github/packagist/symfony/symfony",
                    "type": "tidelift"
                }
            ],
            "time": "2021-08-28T15:07:08+00:00"
        },
        {
            "name": "symfony/event-dispatcher",
            "version": "v5.3.7",
            "source": {
                "type": "git",
                "url": "https://github.com/symfony/event-dispatcher.git",
                "reference": "ce7b20d69c66a20939d8952b617506a44d102130"
            },
            "dist": {
                "type": "zip",
                "url": "https://api.github.com/repos/symfony/event-dispatcher/zipball/ce7b20d69c66a20939d8952b617506a44d102130",
                "reference": "ce7b20d69c66a20939d8952b617506a44d102130",
                "shasum": ""
            },
            "require": {
                "php": ">=7.2.5",
                "symfony/deprecation-contracts": "^2.1",
                "symfony/event-dispatcher-contracts": "^2",
                "symfony/polyfill-php80": "^1.16"
            },
            "conflict": {
                "symfony/dependency-injection": "<4.4"
            },
            "provide": {
                "psr/event-dispatcher-implementation": "1.0",
                "symfony/event-dispatcher-implementation": "2.0"
            },
            "require-dev": {
                "psr/log": "^1|^2|^3",
                "symfony/config": "^4.4|^5.0",
                "symfony/dependency-injection": "^4.4|^5.0",
                "symfony/error-handler": "^4.4|^5.0",
                "symfony/expression-language": "^4.4|^5.0",
                "symfony/http-foundation": "^4.4|^5.0",
                "symfony/service-contracts": "^1.1|^2",
                "symfony/stopwatch": "^4.4|^5.0"
            },
            "suggest": {
                "symfony/dependency-injection": "",
                "symfony/http-kernel": ""
            },
            "type": "library",
            "autoload": {
                "psr-4": {
                    "Symfony\\Component\\EventDispatcher\\": ""
                },
                "exclude-from-classmap": [
                    "/Tests/"
                ]
            },
            "notification-url": "https://packagist.org/downloads/",
            "license": [
                "MIT"
            ],
            "authors": [
                {
                    "name": "Fabien Potencier",
                    "email": "fabien@symfony.com"
                },
                {
                    "name": "Symfony Community",
                    "homepage": "https://symfony.com/contributors"
                }
            ],
            "description": "Provides tools that allow your application components to communicate with each other by dispatching events and listening to them",
            "homepage": "https://symfony.com",
            "support": {
                "source": "https://github.com/symfony/event-dispatcher/tree/v5.3.7"
            },
            "funding": [
                {
                    "url": "https://symfony.com/sponsor",
                    "type": "custom"
                },
                {
                    "url": "https://github.com/fabpot",
                    "type": "github"
                },
                {
                    "url": "https://tidelift.com/funding/github/packagist/symfony/symfony",
                    "type": "tidelift"
                }
            ],
            "time": "2021-08-04T21:20:46+00:00"
        },
        {
            "name": "symfony/event-dispatcher-contracts",
            "version": "v2.4.0",
            "source": {
                "type": "git",
                "url": "https://github.com/symfony/event-dispatcher-contracts.git",
                "reference": "69fee1ad2332a7cbab3aca13591953da9cdb7a11"
            },
            "dist": {
                "type": "zip",
                "url": "https://api.github.com/repos/symfony/event-dispatcher-contracts/zipball/69fee1ad2332a7cbab3aca13591953da9cdb7a11",
                "reference": "69fee1ad2332a7cbab3aca13591953da9cdb7a11",
                "shasum": ""
            },
            "require": {
                "php": ">=7.2.5",
                "psr/event-dispatcher": "^1"
            },
            "suggest": {
                "symfony/event-dispatcher-implementation": ""
            },
            "type": "library",
            "extra": {
                "branch-alias": {
                    "dev-main": "2.4-dev"
                },
                "thanks": {
                    "name": "symfony/contracts",
                    "url": "https://github.com/symfony/contracts"
                }
            },
            "autoload": {
                "psr-4": {
                    "Symfony\\Contracts\\EventDispatcher\\": ""
                }
            },
            "notification-url": "https://packagist.org/downloads/",
            "license": [
                "MIT"
            ],
            "authors": [
                {
                    "name": "Nicolas Grekas",
                    "email": "p@tchwork.com"
                },
                {
                    "name": "Symfony Community",
                    "homepage": "https://symfony.com/contributors"
                }
            ],
            "description": "Generic abstractions related to dispatching event",
            "homepage": "https://symfony.com",
            "keywords": [
                "abstractions",
                "contracts",
                "decoupling",
                "interfaces",
                "interoperability",
                "standards"
            ],
            "support": {
                "source": "https://github.com/symfony/event-dispatcher-contracts/tree/v2.4.0"
            },
            "funding": [
                {
                    "url": "https://symfony.com/sponsor",
                    "type": "custom"
                },
                {
                    "url": "https://github.com/fabpot",
                    "type": "github"
                },
                {
                    "url": "https://tidelift.com/funding/github/packagist/symfony/symfony",
                    "type": "tidelift"
                }
            ],
            "time": "2021-03-23T23:28:01+00:00"
        },
        {
            "name": "symfony/filesystem",
            "version": "v5.3.4",
            "source": {
                "type": "git",
                "url": "https://github.com/symfony/filesystem.git",
                "reference": "343f4fe324383ca46792cae728a3b6e2f708fb32"
            },
            "dist": {
                "type": "zip",
                "url": "https://api.github.com/repos/symfony/filesystem/zipball/343f4fe324383ca46792cae728a3b6e2f708fb32",
                "reference": "343f4fe324383ca46792cae728a3b6e2f708fb32",
                "shasum": ""
            },
            "require": {
                "php": ">=7.2.5",
                "symfony/polyfill-ctype": "~1.8",
                "symfony/polyfill-php80": "^1.16"
            },
            "type": "library",
            "autoload": {
                "psr-4": {
                    "Symfony\\Component\\Filesystem\\": ""
                },
                "exclude-from-classmap": [
                    "/Tests/"
                ]
            },
            "notification-url": "https://packagist.org/downloads/",
            "license": [
                "MIT"
            ],
            "authors": [
                {
                    "name": "Fabien Potencier",
                    "email": "fabien@symfony.com"
                },
                {
                    "name": "Symfony Community",
                    "homepage": "https://symfony.com/contributors"
                }
            ],
            "description": "Provides basic utilities for the filesystem",
            "homepage": "https://symfony.com",
            "support": {
                "source": "https://github.com/symfony/filesystem/tree/v5.3.4"
            },
            "funding": [
                {
                    "url": "https://symfony.com/sponsor",
                    "type": "custom"
                },
                {
                    "url": "https://github.com/fabpot",
                    "type": "github"
                },
                {
                    "url": "https://tidelift.com/funding/github/packagist/symfony/symfony",
                    "type": "tidelift"
                }
            ],
            "time": "2021-07-21T12:40:44+00:00"
        },
        {
            "name": "symfony/finder",
            "version": "v5.3.7",
            "source": {
                "type": "git",
                "url": "https://github.com/symfony/finder.git",
                "reference": "a10000ada1e600d109a6c7632e9ac42e8bf2fb93"
            },
            "dist": {
                "type": "zip",
                "url": "https://api.github.com/repos/symfony/finder/zipball/a10000ada1e600d109a6c7632e9ac42e8bf2fb93",
                "reference": "a10000ada1e600d109a6c7632e9ac42e8bf2fb93",
                "shasum": ""
            },
            "require": {
                "php": ">=7.2.5",
                "symfony/polyfill-php80": "^1.16"
            },
            "type": "library",
            "autoload": {
                "psr-4": {
                    "Symfony\\Component\\Finder\\": ""
                },
                "exclude-from-classmap": [
                    "/Tests/"
                ]
            },
            "notification-url": "https://packagist.org/downloads/",
            "license": [
                "MIT"
            ],
            "authors": [
                {
                    "name": "Fabien Potencier",
                    "email": "fabien@symfony.com"
                },
                {
                    "name": "Symfony Community",
                    "homepage": "https://symfony.com/contributors"
                }
            ],
            "description": "Finds files and directories via an intuitive fluent interface",
            "homepage": "https://symfony.com",
            "support": {
                "source": "https://github.com/symfony/finder/tree/v5.3.7"
            },
            "funding": [
                {
                    "url": "https://symfony.com/sponsor",
                    "type": "custom"
                },
                {
                    "url": "https://github.com/fabpot",
                    "type": "github"
                },
                {
                    "url": "https://tidelift.com/funding/github/packagist/symfony/symfony",
                    "type": "tidelift"
                }
            ],
            "time": "2021-08-04T21:20:46+00:00"
        },
        {
            "name": "symfony/flex",
            "version": "v1.15.4",
            "source": {
                "type": "git",
                "url": "https://github.com/symfony/flex.git",
                "reference": "9a22ef2a75609a4d3717db784d923a7a6b347bc5"
            },
            "dist": {
                "type": "zip",
                "url": "https://api.github.com/repos/symfony/flex/zipball/9a22ef2a75609a4d3717db784d923a7a6b347bc5",
                "reference": "9a22ef2a75609a4d3717db784d923a7a6b347bc5",
                "shasum": ""
            },
            "require": {
                "composer-plugin-api": "^1.0|^2.0",
                "php": ">=7.1"
            },
            "require-dev": {
                "composer/composer": "^1.0.2|^2.0",
                "symfony/dotenv": "^4.4|^5.0",
                "symfony/filesystem": "^4.4|^5.0",
                "symfony/phpunit-bridge": "^4.4|^5.0",
                "symfony/process": "^3.4|^4.4|^5.0"
            },
            "type": "composer-plugin",
            "extra": {
                "branch-alias": {
                    "dev-main": "1.13-dev"
                },
                "class": "Symfony\\Flex\\Flex"
            },
            "autoload": {
                "psr-4": {
                    "Symfony\\Flex\\": "src"
                }
            },
            "notification-url": "https://packagist.org/downloads/",
            "license": [
                "MIT"
            ],
            "authors": [
                {
                    "name": "Fabien Potencier",
                    "email": "fabien.potencier@gmail.com"
                }
            ],
            "description": "Composer plugin for Symfony",
            "support": {
                "issues": "https://github.com/symfony/flex/issues",
                "source": "https://github.com/symfony/flex/tree/v1.15.4"
            },
            "funding": [
                {
                    "url": "https://symfony.com/sponsor",
                    "type": "custom"
                },
                {
                    "url": "https://github.com/fabpot",
                    "type": "github"
                },
                {
                    "url": "https://tidelift.com/funding/github/packagist/symfony/symfony",
                    "type": "tidelift"
                }
            ],
            "time": "2021-09-13T14:49:33+00:00"
        },
        {
            "name": "symfony/framework-bundle",
            "version": "v5.3.7",
            "source": {
                "type": "git",
                "url": "https://github.com/symfony/framework-bundle.git",
                "reference": "5d4fcef02a42ea86280afcbacedf8de7a039032c"
            },
            "dist": {
                "type": "zip",
                "url": "https://api.github.com/repos/symfony/framework-bundle/zipball/5d4fcef02a42ea86280afcbacedf8de7a039032c",
                "reference": "5d4fcef02a42ea86280afcbacedf8de7a039032c",
                "shasum": ""
            },
            "require": {
                "ext-xml": "*",
                "php": ">=7.2.5",
                "symfony/cache": "^5.2",
                "symfony/config": "^5.3",
                "symfony/dependency-injection": "^5.3",
                "symfony/deprecation-contracts": "^2.1",
                "symfony/error-handler": "^4.4.1|^5.0.1",
                "symfony/event-dispatcher": "^5.1",
                "symfony/filesystem": "^4.4|^5.0",
                "symfony/finder": "^4.4|^5.0",
                "symfony/http-foundation": "^5.3",
                "symfony/http-kernel": "^5.3",
                "symfony/polyfill-mbstring": "~1.0",
                "symfony/polyfill-php80": "^1.16",
                "symfony/routing": "^5.3"
            },
            "conflict": {
                "doctrine/persistence": "<1.3",
                "phpdocumentor/reflection-docblock": "<3.2.2",
                "phpdocumentor/type-resolver": "<1.4.0",
                "phpunit/phpunit": "<5.4.3",
                "symfony/asset": "<5.3",
                "symfony/browser-kit": "<4.4",
                "symfony/console": "<5.2.5",
                "symfony/dom-crawler": "<4.4",
                "symfony/dotenv": "<5.1",
                "symfony/form": "<5.2",
                "symfony/http-client": "<4.4",
                "symfony/lock": "<4.4",
                "symfony/mailer": "<5.2",
                "symfony/messenger": "<4.4",
                "symfony/mime": "<4.4",
                "symfony/property-access": "<5.3",
                "symfony/property-info": "<4.4",
                "symfony/security-core": "<5.3",
                "symfony/security-csrf": "<5.3",
                "symfony/serializer": "<5.2",
                "symfony/stopwatch": "<4.4",
                "symfony/translation": "<5.3",
                "symfony/twig-bridge": "<4.4",
                "symfony/twig-bundle": "<4.4",
                "symfony/validator": "<5.2",
                "symfony/web-profiler-bundle": "<4.4",
                "symfony/workflow": "<5.2"
            },
            "require-dev": {
                "doctrine/annotations": "^1.10.4",
                "doctrine/cache": "^1.0|^2.0",
                "doctrine/persistence": "^1.3|^2.0",
                "paragonie/sodium_compat": "^1.8",
                "phpdocumentor/reflection-docblock": "^3.0|^4.0|^5.0",
                "symfony/asset": "^5.3",
                "symfony/browser-kit": "^4.4|^5.0",
                "symfony/console": "^5.2",
                "symfony/css-selector": "^4.4|^5.0",
                "symfony/dom-crawler": "^4.4.30|^5.3.7",
                "symfony/dotenv": "^5.1",
                "symfony/expression-language": "^4.4|^5.0",
                "symfony/form": "^5.2",
                "symfony/http-client": "^4.4|^5.0",
                "symfony/lock": "^4.4|^5.0",
                "symfony/mailer": "^5.2",
                "symfony/messenger": "^5.2",
                "symfony/mime": "^4.4|^5.0",
                "symfony/notifier": "^5.3",
                "symfony/phpunit-bridge": "^5.3",
                "symfony/polyfill-intl-icu": "~1.0",
                "symfony/process": "^4.4|^5.0",
                "symfony/property-info": "^4.4|^5.0",
                "symfony/rate-limiter": "^5.2",
                "symfony/security-bundle": "^5.3",
                "symfony/serializer": "^5.2",
                "symfony/stopwatch": "^4.4|^5.0",
                "symfony/string": "^5.0",
                "symfony/translation": "^5.3",
                "symfony/twig-bundle": "^4.4|^5.0",
                "symfony/validator": "^5.2",
                "symfony/web-link": "^4.4|^5.0",
                "symfony/workflow": "^5.2",
                "symfony/yaml": "^4.4|^5.0",
                "twig/twig": "^2.10|^3.0"
            },
            "suggest": {
                "ext-apcu": "For best performance of the system caches",
                "symfony/console": "For using the console commands",
                "symfony/form": "For using forms",
                "symfony/property-info": "For using the property_info service",
                "symfony/serializer": "For using the serializer service",
                "symfony/validator": "For using validation",
                "symfony/web-link": "For using web links, features such as preloading, prefetching or prerendering",
                "symfony/yaml": "For using the debug:config and lint:yaml commands"
            },
            "type": "symfony-bundle",
            "autoload": {
                "psr-4": {
                    "Symfony\\Bundle\\FrameworkBundle\\": ""
                },
                "exclude-from-classmap": [
                    "/Tests/"
                ]
            },
            "notification-url": "https://packagist.org/downloads/",
            "license": [
                "MIT"
            ],
            "authors": [
                {
                    "name": "Fabien Potencier",
                    "email": "fabien@symfony.com"
                },
                {
                    "name": "Symfony Community",
                    "homepage": "https://symfony.com/contributors"
                }
            ],
            "description": "Provides a tight integration between Symfony components and the Symfony full-stack framework",
            "homepage": "https://symfony.com",
            "support": {
                "source": "https://github.com/symfony/framework-bundle/tree/v5.3.7"
            },
            "funding": [
                {
                    "url": "https://symfony.com/sponsor",
                    "type": "custom"
                },
                {
                    "url": "https://github.com/fabpot",
                    "type": "github"
                },
                {
                    "url": "https://tidelift.com/funding/github/packagist/symfony/symfony",
                    "type": "tidelift"
                }
            ],
            "time": "2021-08-26T08:37:07+00:00"
        },
        {
            "name": "symfony/http-client",
            "version": "v5.3.7",
            "source": {
                "type": "git",
                "url": "https://github.com/symfony/http-client.git",
                "reference": "da8638ffecefc4e8ba2bc848d7b61a408119b333"
            },
            "dist": {
                "type": "zip",
                "url": "https://api.github.com/repos/symfony/http-client/zipball/da8638ffecefc4e8ba2bc848d7b61a408119b333",
                "reference": "da8638ffecefc4e8ba2bc848d7b61a408119b333",
                "shasum": ""
            },
            "require": {
                "php": ">=7.2.5",
                "psr/log": "^1|^2|^3",
                "symfony/deprecation-contracts": "^2.1",
                "symfony/http-client-contracts": "^2.4",
                "symfony/polyfill-php73": "^1.11",
                "symfony/polyfill-php80": "^1.16",
                "symfony/service-contracts": "^1.0|^2"
            },
            "provide": {
                "php-http/async-client-implementation": "*",
                "php-http/client-implementation": "*",
                "psr/http-client-implementation": "1.0",
                "symfony/http-client-implementation": "2.4"
            },
            "require-dev": {
                "amphp/amp": "^2.5",
                "amphp/http-client": "^4.2.1",
                "amphp/http-tunnel": "^1.0",
                "amphp/socket": "^1.1",
                "guzzlehttp/promises": "^1.4",
                "nyholm/psr7": "^1.0",
                "php-http/httplug": "^1.0|^2.0",
                "psr/http-client": "^1.0",
                "symfony/dependency-injection": "^4.4|^5.0",
                "symfony/http-kernel": "^4.4.13|^5.1.5",
                "symfony/process": "^4.4|^5.0",
                "symfony/stopwatch": "^4.4|^5.0"
            },
            "type": "library",
            "autoload": {
                "psr-4": {
                    "Symfony\\Component\\HttpClient\\": ""
                },
                "exclude-from-classmap": [
                    "/Tests/"
                ]
            },
            "notification-url": "https://packagist.org/downloads/",
            "license": [
                "MIT"
            ],
            "authors": [
                {
                    "name": "Nicolas Grekas",
                    "email": "p@tchwork.com"
                },
                {
                    "name": "Symfony Community",
                    "homepage": "https://symfony.com/contributors"
                }
            ],
            "description": "Provides powerful methods to fetch HTTP resources synchronously or asynchronously",
            "homepage": "https://symfony.com",
            "support": {
                "source": "https://github.com/symfony/http-client/tree/v5.3.7"
            },
            "funding": [
                {
                    "url": "https://symfony.com/sponsor",
                    "type": "custom"
                },
                {
                    "url": "https://github.com/fabpot",
                    "type": "github"
                },
                {
                    "url": "https://tidelift.com/funding/github/packagist/symfony/symfony",
                    "type": "tidelift"
                }
            ],
            "time": "2021-08-28T16:24:37+00:00"
        },
        {
            "name": "symfony/http-client-contracts",
            "version": "v2.4.0",
            "source": {
                "type": "git",
                "url": "https://github.com/symfony/http-client-contracts.git",
                "reference": "7e82f6084d7cae521a75ef2cb5c9457bbda785f4"
            },
            "dist": {
                "type": "zip",
                "url": "https://api.github.com/repos/symfony/http-client-contracts/zipball/7e82f6084d7cae521a75ef2cb5c9457bbda785f4",
                "reference": "7e82f6084d7cae521a75ef2cb5c9457bbda785f4",
                "shasum": ""
            },
            "require": {
                "php": ">=7.2.5"
            },
            "suggest": {
                "symfony/http-client-implementation": ""
            },
            "type": "library",
            "extra": {
                "branch-alias": {
                    "dev-main": "2.4-dev"
                },
                "thanks": {
                    "name": "symfony/contracts",
                    "url": "https://github.com/symfony/contracts"
                }
            },
            "autoload": {
                "psr-4": {
                    "Symfony\\Contracts\\HttpClient\\": ""
                }
            },
            "notification-url": "https://packagist.org/downloads/",
            "license": [
                "MIT"
            ],
            "authors": [
                {
                    "name": "Nicolas Grekas",
                    "email": "p@tchwork.com"
                },
                {
                    "name": "Symfony Community",
                    "homepage": "https://symfony.com/contributors"
                }
            ],
            "description": "Generic abstractions related to HTTP clients",
            "homepage": "https://symfony.com",
            "keywords": [
                "abstractions",
                "contracts",
                "decoupling",
                "interfaces",
                "interoperability",
                "standards"
            ],
            "support": {
                "source": "https://github.com/symfony/http-client-contracts/tree/v2.4.0"
            },
            "funding": [
                {
                    "url": "https://symfony.com/sponsor",
                    "type": "custom"
                },
                {
                    "url": "https://github.com/fabpot",
                    "type": "github"
                },
                {
                    "url": "https://tidelift.com/funding/github/packagist/symfony/symfony",
                    "type": "tidelift"
                }
            ],
            "time": "2021-04-11T23:07:08+00:00"
        },
        {
            "name": "symfony/http-foundation",
            "version": "v5.3.7",
            "source": {
                "type": "git",
                "url": "https://github.com/symfony/http-foundation.git",
                "reference": "e36c8e5502b4f3f0190c675f1c1f1248a64f04e5"
            },
            "dist": {
                "type": "zip",
                "url": "https://api.github.com/repos/symfony/http-foundation/zipball/e36c8e5502b4f3f0190c675f1c1f1248a64f04e5",
                "reference": "e36c8e5502b4f3f0190c675f1c1f1248a64f04e5",
                "shasum": ""
            },
            "require": {
                "php": ">=7.2.5",
                "symfony/deprecation-contracts": "^2.1",
                "symfony/polyfill-mbstring": "~1.1",
                "symfony/polyfill-php80": "^1.16"
            },
            "require-dev": {
                "predis/predis": "~1.0",
                "symfony/cache": "^4.4|^5.0",
                "symfony/expression-language": "^4.4|^5.0",
                "symfony/mime": "^4.4|^5.0"
            },
            "suggest": {
                "symfony/mime": "To use the file extension guesser"
            },
            "type": "library",
            "autoload": {
                "psr-4": {
                    "Symfony\\Component\\HttpFoundation\\": ""
                },
                "exclude-from-classmap": [
                    "/Tests/"
                ]
            },
            "notification-url": "https://packagist.org/downloads/",
            "license": [
                "MIT"
            ],
            "authors": [
                {
                    "name": "Fabien Potencier",
                    "email": "fabien@symfony.com"
                },
                {
                    "name": "Symfony Community",
                    "homepage": "https://symfony.com/contributors"
                }
            ],
            "description": "Defines an object-oriented layer for the HTTP specification",
            "homepage": "https://symfony.com",
            "support": {
                "source": "https://github.com/symfony/http-foundation/tree/v5.3.7"
            },
            "funding": [
                {
                    "url": "https://symfony.com/sponsor",
                    "type": "custom"
                },
                {
                    "url": "https://github.com/fabpot",
                    "type": "github"
                },
                {
                    "url": "https://tidelift.com/funding/github/packagist/symfony/symfony",
                    "type": "tidelift"
                }
            ],
            "time": "2021-08-27T11:20:35+00:00"
        },
        {
            "name": "symfony/http-kernel",
            "version": "v5.3.7",
            "source": {
                "type": "git",
                "url": "https://github.com/symfony/http-kernel.git",
                "reference": "a3a78e37935a527b50376c22ac1cec35b57fe787"
            },
            "dist": {
                "type": "zip",
                "url": "https://api.github.com/repos/symfony/http-kernel/zipball/a3a78e37935a527b50376c22ac1cec35b57fe787",
                "reference": "a3a78e37935a527b50376c22ac1cec35b57fe787",
                "shasum": ""
            },
            "require": {
                "php": ">=7.2.5",
                "psr/log": "^1|^2",
                "symfony/deprecation-contracts": "^2.1",
                "symfony/error-handler": "^4.4|^5.0",
                "symfony/event-dispatcher": "^5.0",
                "symfony/http-client-contracts": "^1.1|^2",
                "symfony/http-foundation": "^5.3.7",
                "symfony/polyfill-ctype": "^1.8",
                "symfony/polyfill-php73": "^1.9",
                "symfony/polyfill-php80": "^1.16"
            },
            "conflict": {
                "symfony/browser-kit": "<4.4",
                "symfony/cache": "<5.0",
                "symfony/config": "<5.0",
                "symfony/console": "<4.4",
                "symfony/dependency-injection": "<5.3",
                "symfony/doctrine-bridge": "<5.0",
                "symfony/form": "<5.0",
                "symfony/http-client": "<5.0",
                "symfony/mailer": "<5.0",
                "symfony/messenger": "<5.0",
                "symfony/translation": "<5.0",
                "symfony/twig-bridge": "<5.0",
                "symfony/validator": "<5.0",
                "twig/twig": "<2.13"
            },
            "provide": {
                "psr/log-implementation": "1.0|2.0"
            },
            "require-dev": {
                "psr/cache": "^1.0|^2.0|^3.0",
                "symfony/browser-kit": "^4.4|^5.0",
                "symfony/config": "^5.0",
                "symfony/console": "^4.4|^5.0",
                "symfony/css-selector": "^4.4|^5.0",
                "symfony/dependency-injection": "^5.3",
                "symfony/dom-crawler": "^4.4|^5.0",
                "symfony/expression-language": "^4.4|^5.0",
                "symfony/finder": "^4.4|^5.0",
                "symfony/process": "^4.4|^5.0",
                "symfony/routing": "^4.4|^5.0",
                "symfony/stopwatch": "^4.4|^5.0",
                "symfony/translation": "^4.4|^5.0",
                "symfony/translation-contracts": "^1.1|^2",
                "twig/twig": "^2.13|^3.0.4"
            },
            "suggest": {
                "symfony/browser-kit": "",
                "symfony/config": "",
                "symfony/console": "",
                "symfony/dependency-injection": ""
            },
            "type": "library",
            "autoload": {
                "psr-4": {
                    "Symfony\\Component\\HttpKernel\\": ""
                },
                "exclude-from-classmap": [
                    "/Tests/"
                ]
            },
            "notification-url": "https://packagist.org/downloads/",
            "license": [
                "MIT"
            ],
            "authors": [
                {
                    "name": "Fabien Potencier",
                    "email": "fabien@symfony.com"
                },
                {
                    "name": "Symfony Community",
                    "homepage": "https://symfony.com/contributors"
                }
            ],
            "description": "Provides a structured process for converting a Request into a Response",
            "homepage": "https://symfony.com",
            "support": {
                "source": "https://github.com/symfony/http-kernel/tree/v5.3.7"
            },
            "funding": [
                {
                    "url": "https://symfony.com/sponsor",
                    "type": "custom"
                },
                {
                    "url": "https://github.com/fabpot",
                    "type": "github"
                },
                {
                    "url": "https://tidelift.com/funding/github/packagist/symfony/symfony",
                    "type": "tidelift"
                }
            ],
            "time": "2021-08-30T12:37:19+00:00"
        },
        {
            "name": "symfony/mailer",
            "version": "v5.3.4",
            "source": {
                "type": "git",
                "url": "https://github.com/symfony/mailer.git",
                "reference": "c1f83da2296741110be35dd779f2a9e412cec466"
            },
            "dist": {
                "type": "zip",
                "url": "https://api.github.com/repos/symfony/mailer/zipball/c1f83da2296741110be35dd779f2a9e412cec466",
                "reference": "c1f83da2296741110be35dd779f2a9e412cec466",
                "shasum": ""
            },
            "require": {
                "egulias/email-validator": "^2.1.10|^3",
                "php": ">=7.2.5",
                "psr/log": "^1|^2|^3",
                "symfony/deprecation-contracts": "^2.1",
                "symfony/event-dispatcher": "^4.4|^5.0",
                "symfony/mime": "^5.2.6",
                "symfony/polyfill-php80": "^1.16",
                "symfony/service-contracts": "^1.1|^2"
            },
            "conflict": {
                "symfony/http-kernel": "<4.4"
            },
            "require-dev": {
                "symfony/http-client-contracts": "^1.1|^2",
                "symfony/messenger": "^4.4|^5.0"
            },
            "type": "library",
            "autoload": {
                "psr-4": {
                    "Symfony\\Component\\Mailer\\": ""
                },
                "exclude-from-classmap": [
                    "/Tests/"
                ]
            },
            "notification-url": "https://packagist.org/downloads/",
            "license": [
                "MIT"
            ],
            "authors": [
                {
                    "name": "Fabien Potencier",
                    "email": "fabien@symfony.com"
                },
                {
                    "name": "Symfony Community",
                    "homepage": "https://symfony.com/contributors"
                }
            ],
            "description": "Helps sending emails",
            "homepage": "https://symfony.com",
            "support": {
                "source": "https://github.com/symfony/mailer/tree/v5.3.4"
            },
            "funding": [
                {
                    "url": "https://symfony.com/sponsor",
                    "type": "custom"
                },
                {
                    "url": "https://github.com/fabpot",
                    "type": "github"
                },
                {
                    "url": "https://tidelift.com/funding/github/packagist/symfony/symfony",
                    "type": "tidelift"
                }
            ],
            "time": "2021-07-23T15:55:36+00:00"
        },
        {
            "name": "symfony/mime",
            "version": "v5.3.7",
            "source": {
                "type": "git",
                "url": "https://github.com/symfony/mime.git",
                "reference": "ae887cb3b044658676129f5e97aeb7e9eb69c2d8"
            },
            "dist": {
                "type": "zip",
                "url": "https://api.github.com/repos/symfony/mime/zipball/ae887cb3b044658676129f5e97aeb7e9eb69c2d8",
                "reference": "ae887cb3b044658676129f5e97aeb7e9eb69c2d8",
                "shasum": ""
            },
            "require": {
                "php": ">=7.2.5",
                "symfony/deprecation-contracts": "^2.1",
                "symfony/polyfill-intl-idn": "^1.10",
                "symfony/polyfill-mbstring": "^1.0",
                "symfony/polyfill-php80": "^1.16"
            },
            "conflict": {
                "egulias/email-validator": "~3.0.0",
                "phpdocumentor/reflection-docblock": "<3.2.2",
                "phpdocumentor/type-resolver": "<1.4.0",
                "symfony/mailer": "<4.4"
            },
            "require-dev": {
                "egulias/email-validator": "^2.1.10|^3.1",
                "phpdocumentor/reflection-docblock": "^3.0|^4.0|^5.0",
                "symfony/dependency-injection": "^4.4|^5.0",
                "symfony/property-access": "^4.4|^5.1",
                "symfony/property-info": "^4.4|^5.1",
                "symfony/serializer": "^5.2"
            },
            "type": "library",
            "autoload": {
                "psr-4": {
                    "Symfony\\Component\\Mime\\": ""
                },
                "exclude-from-classmap": [
                    "/Tests/"
                ]
            },
            "notification-url": "https://packagist.org/downloads/",
            "license": [
                "MIT"
            ],
            "authors": [
                {
                    "name": "Fabien Potencier",
                    "email": "fabien@symfony.com"
                },
                {
                    "name": "Symfony Community",
                    "homepage": "https://symfony.com/contributors"
                }
            ],
            "description": "Allows manipulating MIME messages",
            "homepage": "https://symfony.com",
            "keywords": [
                "mime",
                "mime-type"
            ],
            "support": {
                "source": "https://github.com/symfony/mime/tree/v5.3.7"
            },
            "funding": [
                {
                    "url": "https://symfony.com/sponsor",
                    "type": "custom"
                },
                {
                    "url": "https://github.com/fabpot",
                    "type": "github"
                },
                {
                    "url": "https://tidelift.com/funding/github/packagist/symfony/symfony",
                    "type": "tidelift"
                }
            ],
            "time": "2021-08-20T11:40:01+00:00"
        },
        {
            "name": "symfony/monolog-bridge",
            "version": "v5.3.7",
            "source": {
                "type": "git",
                "url": "https://github.com/symfony/monolog-bridge.git",
                "reference": "4ace41087254f099b6743333155071438bfb12c3"
            },
            "dist": {
                "type": "zip",
                "url": "https://api.github.com/repos/symfony/monolog-bridge/zipball/4ace41087254f099b6743333155071438bfb12c3",
                "reference": "4ace41087254f099b6743333155071438bfb12c3",
                "shasum": ""
            },
            "require": {
                "monolog/monolog": "^1.25.1|^2",
                "php": ">=7.2.5",
                "symfony/deprecation-contracts": "^2.1",
                "symfony/http-kernel": "^5.3",
                "symfony/polyfill-php80": "^1.16",
                "symfony/service-contracts": "^1.1|^2"
            },
            "conflict": {
                "symfony/console": "<4.4",
                "symfony/http-foundation": "<5.3"
            },
            "require-dev": {
                "symfony/console": "^4.4|^5.0",
                "symfony/http-client": "^4.4|^5.0",
                "symfony/mailer": "^4.4|^5.0",
                "symfony/messenger": "^4.4|^5.0",
                "symfony/mime": "^4.4|^5.0",
                "symfony/security-core": "^4.4|^5.0",
                "symfony/var-dumper": "^4.4|^5.0"
            },
            "suggest": {
                "symfony/console": "For the possibility to show log messages in console commands depending on verbosity settings.",
                "symfony/http-kernel": "For using the debugging handlers together with the response life cycle of the HTTP kernel.",
                "symfony/var-dumper": "For using the debugging handlers like the console handler or the log server handler."
            },
            "type": "symfony-bridge",
            "autoload": {
                "psr-4": {
                    "Symfony\\Bridge\\Monolog\\": ""
                },
                "exclude-from-classmap": [
                    "/Tests/"
                ]
            },
            "notification-url": "https://packagist.org/downloads/",
            "license": [
                "MIT"
            ],
            "authors": [
                {
                    "name": "Fabien Potencier",
                    "email": "fabien@symfony.com"
                },
                {
                    "name": "Symfony Community",
                    "homepage": "https://symfony.com/contributors"
                }
            ],
            "description": "Provides integration for Monolog with various Symfony components",
            "homepage": "https://symfony.com",
            "support": {
                "source": "https://github.com/symfony/monolog-bridge/tree/v5.3.7"
            },
            "funding": [
                {
                    "url": "https://symfony.com/sponsor",
                    "type": "custom"
                },
                {
                    "url": "https://github.com/fabpot",
                    "type": "github"
                },
                {
                    "url": "https://tidelift.com/funding/github/packagist/symfony/symfony",
                    "type": "tidelift"
                }
            ],
            "time": "2021-08-13T15:54:02+00:00"
        },
        {
            "name": "symfony/monolog-bundle",
            "version": "v3.7.0",
            "source": {
                "type": "git",
                "url": "https://github.com/symfony/monolog-bundle.git",
                "reference": "4054b2e940a25195ae15f0a49ab0c51718922eb4"
            },
            "dist": {
                "type": "zip",
                "url": "https://api.github.com/repos/symfony/monolog-bundle/zipball/4054b2e940a25195ae15f0a49ab0c51718922eb4",
                "reference": "4054b2e940a25195ae15f0a49ab0c51718922eb4",
                "shasum": ""
            },
            "require": {
                "monolog/monolog": "~1.22 || ~2.0",
                "php": ">=7.1.3",
                "symfony/config": "~4.4 || ^5.0",
                "symfony/dependency-injection": "^4.4 || ^5.0",
                "symfony/http-kernel": "~4.4 || ^5.0",
                "symfony/monolog-bridge": "~4.4 || ^5.0"
            },
            "require-dev": {
                "symfony/console": "~4.4 || ^5.0",
                "symfony/phpunit-bridge": "^5.1",
                "symfony/yaml": "~4.4 || ^5.0"
            },
            "type": "symfony-bundle",
            "extra": {
                "branch-alias": {
                    "dev-master": "3.x-dev"
                }
            },
            "autoload": {
                "psr-4": {
                    "Symfony\\Bundle\\MonologBundle\\": ""
                },
                "exclude-from-classmap": [
                    "/Tests/"
                ]
            },
            "notification-url": "https://packagist.org/downloads/",
            "license": [
                "MIT"
            ],
            "authors": [
                {
                    "name": "Fabien Potencier",
                    "email": "fabien@symfony.com"
                },
                {
                    "name": "Symfony Community",
                    "homepage": "https://symfony.com/contributors"
                }
            ],
            "description": "Symfony MonologBundle",
            "homepage": "https://symfony.com",
            "keywords": [
                "log",
                "logging"
            ],
            "support": {
                "issues": "https://github.com/symfony/monolog-bundle/issues",
                "source": "https://github.com/symfony/monolog-bundle/tree/v3.7.0"
            },
            "funding": [
                {
                    "url": "https://symfony.com/sponsor",
                    "type": "custom"
                },
                {
                    "url": "https://github.com/fabpot",
                    "type": "github"
                },
                {
                    "url": "https://tidelift.com/funding/github/packagist/symfony/symfony",
                    "type": "tidelift"
                }
            ],
            "time": "2021-03-31T07:20:47+00:00"
        },
        {
            "name": "symfony/polyfill-intl-grapheme",
            "version": "v1.23.1",
            "source": {
                "type": "git",
                "url": "https://github.com/symfony/polyfill-intl-grapheme.git",
                "reference": "16880ba9c5ebe3642d1995ab866db29270b36535"
            },
            "dist": {
                "type": "zip",
                "url": "https://api.github.com/repos/symfony/polyfill-intl-grapheme/zipball/16880ba9c5ebe3642d1995ab866db29270b36535",
                "reference": "16880ba9c5ebe3642d1995ab866db29270b36535",
                "shasum": ""
            },
            "require": {
                "php": ">=7.1"
            },
            "suggest": {
                "ext-intl": "For best performance"
            },
            "type": "library",
            "extra": {
                "branch-alias": {
                    "dev-main": "1.23-dev"
                },
                "thanks": {
                    "name": "symfony/polyfill",
                    "url": "https://github.com/symfony/polyfill"
                }
            },
            "autoload": {
                "psr-4": {
                    "Symfony\\Polyfill\\Intl\\Grapheme\\": ""
                },
                "files": [
                    "bootstrap.php"
                ]
            },
            "notification-url": "https://packagist.org/downloads/",
            "license": [
                "MIT"
            ],
            "authors": [
                {
                    "name": "Nicolas Grekas",
                    "email": "p@tchwork.com"
                },
                {
                    "name": "Symfony Community",
                    "homepage": "https://symfony.com/contributors"
                }
            ],
            "description": "Symfony polyfill for intl's grapheme_* functions",
            "homepage": "https://symfony.com",
            "keywords": [
                "compatibility",
                "grapheme",
                "intl",
                "polyfill",
                "portable",
                "shim"
            ],
            "support": {
                "source": "https://github.com/symfony/polyfill-intl-grapheme/tree/v1.23.1"
            },
            "funding": [
                {
                    "url": "https://symfony.com/sponsor",
                    "type": "custom"
                },
                {
                    "url": "https://github.com/fabpot",
                    "type": "github"
                },
                {
                    "url": "https://tidelift.com/funding/github/packagist/symfony/symfony",
                    "type": "tidelift"
                }
            ],
            "time": "2021-05-27T12:26:48+00:00"
        },
        {
            "name": "symfony/polyfill-intl-idn",
            "version": "v1.23.0",
            "source": {
                "type": "git",
                "url": "https://github.com/symfony/polyfill-intl-idn.git",
                "reference": "65bd267525e82759e7d8c4e8ceea44f398838e65"
            },
            "dist": {
                "type": "zip",
                "url": "https://api.github.com/repos/symfony/polyfill-intl-idn/zipball/65bd267525e82759e7d8c4e8ceea44f398838e65",
                "reference": "65bd267525e82759e7d8c4e8ceea44f398838e65",
                "shasum": ""
            },
            "require": {
                "php": ">=7.1",
                "symfony/polyfill-intl-normalizer": "^1.10",
                "symfony/polyfill-php72": "^1.10"
            },
            "suggest": {
                "ext-intl": "For best performance"
            },
            "type": "library",
            "extra": {
                "branch-alias": {
                    "dev-main": "1.23-dev"
                },
                "thanks": {
                    "name": "symfony/polyfill",
                    "url": "https://github.com/symfony/polyfill"
                }
            },
            "autoload": {
                "psr-4": {
                    "Symfony\\Polyfill\\Intl\\Idn\\": ""
                },
                "files": [
                    "bootstrap.php"
                ]
            },
            "notification-url": "https://packagist.org/downloads/",
            "license": [
                "MIT"
            ],
            "authors": [
                {
                    "name": "Laurent Bassin",
                    "email": "laurent@bassin.info"
                },
                {
                    "name": "Trevor Rowbotham",
                    "email": "trevor.rowbotham@pm.me"
                },
                {
                    "name": "Symfony Community",
                    "homepage": "https://symfony.com/contributors"
                }
            ],
            "description": "Symfony polyfill for intl's idn_to_ascii and idn_to_utf8 functions",
            "homepage": "https://symfony.com",
            "keywords": [
                "compatibility",
                "idn",
                "intl",
                "polyfill",
                "portable",
                "shim"
            ],
            "support": {
                "source": "https://github.com/symfony/polyfill-intl-idn/tree/v1.23.0"
            },
            "funding": [
                {
                    "url": "https://symfony.com/sponsor",
                    "type": "custom"
                },
                {
                    "url": "https://github.com/fabpot",
                    "type": "github"
                },
                {
                    "url": "https://tidelift.com/funding/github/packagist/symfony/symfony",
                    "type": "tidelift"
                }
            ],
            "time": "2021-05-27T09:27:20+00:00"
        },
        {
            "name": "symfony/polyfill-intl-normalizer",
            "version": "v1.23.0",
            "source": {
                "type": "git",
                "url": "https://github.com/symfony/polyfill-intl-normalizer.git",
                "reference": "8590a5f561694770bdcd3f9b5c69dde6945028e8"
            },
            "dist": {
                "type": "zip",
                "url": "https://api.github.com/repos/symfony/polyfill-intl-normalizer/zipball/8590a5f561694770bdcd3f9b5c69dde6945028e8",
                "reference": "8590a5f561694770bdcd3f9b5c69dde6945028e8",
                "shasum": ""
            },
            "require": {
                "php": ">=7.1"
            },
            "suggest": {
                "ext-intl": "For best performance"
            },
            "type": "library",
            "extra": {
                "branch-alias": {
                    "dev-main": "1.23-dev"
                },
                "thanks": {
                    "name": "symfony/polyfill",
                    "url": "https://github.com/symfony/polyfill"
                }
            },
            "autoload": {
                "psr-4": {
                    "Symfony\\Polyfill\\Intl\\Normalizer\\": ""
                },
                "files": [
                    "bootstrap.php"
                ],
                "classmap": [
                    "Resources/stubs"
                ]
            },
            "notification-url": "https://packagist.org/downloads/",
            "license": [
                "MIT"
            ],
            "authors": [
                {
                    "name": "Nicolas Grekas",
                    "email": "p@tchwork.com"
                },
                {
                    "name": "Symfony Community",
                    "homepage": "https://symfony.com/contributors"
                }
            ],
            "description": "Symfony polyfill for intl's Normalizer class and related functions",
            "homepage": "https://symfony.com",
            "keywords": [
                "compatibility",
                "intl",
                "normalizer",
                "polyfill",
                "portable",
                "shim"
            ],
            "support": {
                "source": "https://github.com/symfony/polyfill-intl-normalizer/tree/v1.23.0"
            },
            "funding": [
                {
                    "url": "https://symfony.com/sponsor",
                    "type": "custom"
                },
                {
                    "url": "https://github.com/fabpot",
                    "type": "github"
                },
                {
                    "url": "https://tidelift.com/funding/github/packagist/symfony/symfony",
                    "type": "tidelift"
                }
            ],
            "time": "2021-02-19T12:13:01+00:00"
        },
        {
            "name": "symfony/polyfill-mbstring",
            "version": "v1.23.1",
            "source": {
                "type": "git",
                "url": "https://github.com/symfony/polyfill-mbstring.git",
                "reference": "9174a3d80210dca8daa7f31fec659150bbeabfc6"
            },
            "dist": {
                "type": "zip",
                "url": "https://api.github.com/repos/symfony/polyfill-mbstring/zipball/9174a3d80210dca8daa7f31fec659150bbeabfc6",
                "reference": "9174a3d80210dca8daa7f31fec659150bbeabfc6",
                "shasum": ""
            },
            "require": {
                "php": ">=7.1"
            },
            "suggest": {
                "ext-mbstring": "For best performance"
            },
            "type": "library",
            "extra": {
                "branch-alias": {
                    "dev-main": "1.23-dev"
                },
                "thanks": {
                    "name": "symfony/polyfill",
                    "url": "https://github.com/symfony/polyfill"
                }
            },
            "autoload": {
                "psr-4": {
                    "Symfony\\Polyfill\\Mbstring\\": ""
                },
                "files": [
                    "bootstrap.php"
                ]
            },
            "notification-url": "https://packagist.org/downloads/",
            "license": [
                "MIT"
            ],
            "authors": [
                {
                    "name": "Nicolas Grekas",
                    "email": "p@tchwork.com"
                },
                {
                    "name": "Symfony Community",
                    "homepage": "https://symfony.com/contributors"
                }
            ],
            "description": "Symfony polyfill for the Mbstring extension",
            "homepage": "https://symfony.com",
            "keywords": [
                "compatibility",
                "mbstring",
                "polyfill",
                "portable",
                "shim"
            ],
            "support": {
                "source": "https://github.com/symfony/polyfill-mbstring/tree/v1.23.1"
            },
            "funding": [
                {
                    "url": "https://symfony.com/sponsor",
                    "type": "custom"
                },
                {
                    "url": "https://github.com/fabpot",
                    "type": "github"
                },
                {
                    "url": "https://tidelift.com/funding/github/packagist/symfony/symfony",
                    "type": "tidelift"
                }
            ],
            "time": "2021-05-27T12:26:48+00:00"
        },
        {
            "name": "symfony/polyfill-php73",
            "version": "v1.23.0",
            "source": {
                "type": "git",
                "url": "https://github.com/symfony/polyfill-php73.git",
                "reference": "fba8933c384d6476ab14fb7b8526e5287ca7e010"
            },
            "dist": {
                "type": "zip",
                "url": "https://api.github.com/repos/symfony/polyfill-php73/zipball/fba8933c384d6476ab14fb7b8526e5287ca7e010",
                "reference": "fba8933c384d6476ab14fb7b8526e5287ca7e010",
                "shasum": ""
            },
            "require": {
                "php": ">=7.1"
            },
            "type": "library",
            "extra": {
                "branch-alias": {
                    "dev-main": "1.23-dev"
                },
                "thanks": {
                    "name": "symfony/polyfill",
                    "url": "https://github.com/symfony/polyfill"
                }
            },
            "autoload": {
                "psr-4": {
                    "Symfony\\Polyfill\\Php73\\": ""
                },
                "files": [
                    "bootstrap.php"
                ],
                "classmap": [
                    "Resources/stubs"
                ]
            },
            "notification-url": "https://packagist.org/downloads/",
            "license": [
                "MIT"
            ],
            "authors": [
                {
                    "name": "Nicolas Grekas",
                    "email": "p@tchwork.com"
                },
                {
                    "name": "Symfony Community",
                    "homepage": "https://symfony.com/contributors"
                }
            ],
            "description": "Symfony polyfill backporting some PHP 7.3+ features to lower PHP versions",
            "homepage": "https://symfony.com",
            "keywords": [
                "compatibility",
                "polyfill",
                "portable",
                "shim"
            ],
            "support": {
                "source": "https://github.com/symfony/polyfill-php73/tree/v1.23.0"
            },
            "funding": [
                {
                    "url": "https://symfony.com/sponsor",
                    "type": "custom"
                },
                {
                    "url": "https://github.com/fabpot",
                    "type": "github"
                },
                {
                    "url": "https://tidelift.com/funding/github/packagist/symfony/symfony",
                    "type": "tidelift"
                }
            ],
            "time": "2021-02-19T12:13:01+00:00"
        },
        {
            "name": "symfony/polyfill-php80",
            "version": "v1.23.1",
            "source": {
                "type": "git",
                "url": "https://github.com/symfony/polyfill-php80.git",
                "reference": "1100343ed1a92e3a38f9ae122fc0eb21602547be"
            },
            "dist": {
                "type": "zip",
                "url": "https://api.github.com/repos/symfony/polyfill-php80/zipball/1100343ed1a92e3a38f9ae122fc0eb21602547be",
                "reference": "1100343ed1a92e3a38f9ae122fc0eb21602547be",
                "shasum": ""
            },
            "require": {
                "php": ">=7.1"
            },
            "type": "library",
            "extra": {
                "branch-alias": {
                    "dev-main": "1.23-dev"
                },
                "thanks": {
                    "name": "symfony/polyfill",
                    "url": "https://github.com/symfony/polyfill"
                }
            },
            "autoload": {
                "psr-4": {
                    "Symfony\\Polyfill\\Php80\\": ""
                },
                "files": [
                    "bootstrap.php"
                ],
                "classmap": [
                    "Resources/stubs"
                ]
            },
            "notification-url": "https://packagist.org/downloads/",
            "license": [
                "MIT"
            ],
            "authors": [
                {
                    "name": "Ion Bazan",
                    "email": "ion.bazan@gmail.com"
                },
                {
                    "name": "Nicolas Grekas",
                    "email": "p@tchwork.com"
                },
                {
                    "name": "Symfony Community",
                    "homepage": "https://symfony.com/contributors"
                }
            ],
            "description": "Symfony polyfill backporting some PHP 8.0+ features to lower PHP versions",
            "homepage": "https://symfony.com",
            "keywords": [
                "compatibility",
                "polyfill",
                "portable",
                "shim"
            ],
            "support": {
                "source": "https://github.com/symfony/polyfill-php80/tree/v1.23.1"
            },
            "funding": [
                {
                    "url": "https://symfony.com/sponsor",
                    "type": "custom"
                },
                {
                    "url": "https://github.com/fabpot",
                    "type": "github"
                },
                {
                    "url": "https://tidelift.com/funding/github/packagist/symfony/symfony",
                    "type": "tidelift"
                }
            ],
            "time": "2021-07-28T13:41:28+00:00"
        },
        {
            "name": "symfony/polyfill-php81",
            "version": "v1.23.0",
            "source": {
                "type": "git",
                "url": "https://github.com/symfony/polyfill-php81.git",
                "reference": "e66119f3de95efc359483f810c4c3e6436279436"
            },
            "dist": {
                "type": "zip",
                "url": "https://api.github.com/repos/symfony/polyfill-php81/zipball/e66119f3de95efc359483f810c4c3e6436279436",
                "reference": "e66119f3de95efc359483f810c4c3e6436279436",
                "shasum": ""
            },
            "require": {
                "php": ">=7.1"
            },
            "type": "library",
            "extra": {
                "branch-alias": {
                    "dev-main": "1.23-dev"
                },
                "thanks": {
                    "name": "symfony/polyfill",
                    "url": "https://github.com/symfony/polyfill"
                }
            },
            "autoload": {
                "psr-4": {
                    "Symfony\\Polyfill\\Php81\\": ""
                },
                "files": [
                    "bootstrap.php"
                ],
                "classmap": [
                    "Resources/stubs"
                ]
            },
            "notification-url": "https://packagist.org/downloads/",
            "license": [
                "MIT"
            ],
            "authors": [
                {
                    "name": "Nicolas Grekas",
                    "email": "p@tchwork.com"
                },
                {
                    "name": "Symfony Community",
                    "homepage": "https://symfony.com/contributors"
                }
            ],
            "description": "Symfony polyfill backporting some PHP 8.1+ features to lower PHP versions",
            "homepage": "https://symfony.com",
            "keywords": [
                "compatibility",
                "polyfill",
                "portable",
                "shim"
            ],
            "support": {
                "source": "https://github.com/symfony/polyfill-php81/tree/v1.23.0"
            },
            "funding": [
                {
                    "url": "https://symfony.com/sponsor",
                    "type": "custom"
                },
                {
                    "url": "https://github.com/fabpot",
                    "type": "github"
                },
                {
                    "url": "https://tidelift.com/funding/github/packagist/symfony/symfony",
                    "type": "tidelift"
                }
            ],
            "time": "2021-05-21T13:25:03+00:00"
        },
        {
            "name": "symfony/process",
            "version": "v5.3.7",
            "source": {
                "type": "git",
                "url": "https://github.com/symfony/process.git",
                "reference": "38f26c7d6ed535217ea393e05634cb0b244a1967"
            },
            "dist": {
                "type": "zip",
                "url": "https://api.github.com/repos/symfony/process/zipball/38f26c7d6ed535217ea393e05634cb0b244a1967",
                "reference": "38f26c7d6ed535217ea393e05634cb0b244a1967",
                "shasum": ""
            },
            "require": {
                "php": ">=7.2.5",
                "symfony/polyfill-php80": "^1.16"
            },
            "type": "library",
            "autoload": {
                "psr-4": {
                    "Symfony\\Component\\Process\\": ""
                },
                "exclude-from-classmap": [
                    "/Tests/"
                ]
            },
            "notification-url": "https://packagist.org/downloads/",
            "license": [
                "MIT"
            ],
            "authors": [
                {
                    "name": "Fabien Potencier",
                    "email": "fabien@symfony.com"
                },
                {
                    "name": "Symfony Community",
                    "homepage": "https://symfony.com/contributors"
                }
            ],
            "description": "Executes commands in sub-processes",
            "homepage": "https://symfony.com",
            "support": {
                "source": "https://github.com/symfony/process/tree/v5.3.7"
            },
            "funding": [
                {
                    "url": "https://symfony.com/sponsor",
                    "type": "custom"
                },
                {
                    "url": "https://github.com/fabpot",
                    "type": "github"
                },
                {
                    "url": "https://tidelift.com/funding/github/packagist/symfony/symfony",
                    "type": "tidelift"
                }
            ],
            "time": "2021-08-04T21:20:46+00:00"
        },
        {
            "name": "symfony/routing",
            "version": "v5.3.7",
            "source": {
                "type": "git",
                "url": "https://github.com/symfony/routing.git",
                "reference": "be865017746fe869007d94220ad3f5297951811b"
            },
            "dist": {
                "type": "zip",
                "url": "https://api.github.com/repos/symfony/routing/zipball/be865017746fe869007d94220ad3f5297951811b",
                "reference": "be865017746fe869007d94220ad3f5297951811b",
                "shasum": ""
            },
            "require": {
                "php": ">=7.2.5",
                "symfony/deprecation-contracts": "^2.1",
                "symfony/polyfill-php80": "^1.16"
            },
            "conflict": {
                "doctrine/annotations": "<1.12",
                "symfony/config": "<5.3",
                "symfony/dependency-injection": "<4.4",
                "symfony/yaml": "<4.4"
            },
            "require-dev": {
                "doctrine/annotations": "^1.12",
                "psr/log": "^1|^2|^3",
                "symfony/config": "^5.3",
                "symfony/dependency-injection": "^4.4|^5.0",
                "symfony/expression-language": "^4.4|^5.0",
                "symfony/http-foundation": "^4.4|^5.0",
                "symfony/yaml": "^4.4|^5.0"
            },
            "suggest": {
                "symfony/config": "For using the all-in-one router or any loader",
                "symfony/expression-language": "For using expression matching",
                "symfony/http-foundation": "For using a Symfony Request object",
                "symfony/yaml": "For using the YAML loader"
            },
            "type": "library",
            "autoload": {
                "psr-4": {
                    "Symfony\\Component\\Routing\\": ""
                },
                "exclude-from-classmap": [
                    "/Tests/"
                ]
            },
            "notification-url": "https://packagist.org/downloads/",
            "license": [
                "MIT"
            ],
            "authors": [
                {
                    "name": "Fabien Potencier",
                    "email": "fabien@symfony.com"
                },
                {
                    "name": "Symfony Community",
                    "homepage": "https://symfony.com/contributors"
                }
            ],
            "description": "Maps an HTTP request to a set of configuration variables",
            "homepage": "https://symfony.com",
            "keywords": [
                "router",
                "routing",
                "uri",
                "url"
            ],
            "support": {
                "source": "https://github.com/symfony/routing/tree/v5.3.7"
            },
            "funding": [
                {
                    "url": "https://symfony.com/sponsor",
                    "type": "custom"
                },
                {
                    "url": "https://github.com/fabpot",
                    "type": "github"
                },
                {
                    "url": "https://tidelift.com/funding/github/packagist/symfony/symfony",
                    "type": "tidelift"
                }
            ],
            "time": "2021-08-04T21:42:42+00:00"
        },
        {
            "name": "symfony/service-contracts",
            "version": "v2.4.0",
            "source": {
                "type": "git",
                "url": "https://github.com/symfony/service-contracts.git",
                "reference": "f040a30e04b57fbcc9c6cbcf4dbaa96bd318b9bb"
            },
            "dist": {
                "type": "zip",
                "url": "https://api.github.com/repos/symfony/service-contracts/zipball/f040a30e04b57fbcc9c6cbcf4dbaa96bd318b9bb",
                "reference": "f040a30e04b57fbcc9c6cbcf4dbaa96bd318b9bb",
                "shasum": ""
            },
            "require": {
                "php": ">=7.2.5",
                "psr/container": "^1.1"
            },
            "suggest": {
                "symfony/service-implementation": ""
            },
            "type": "library",
            "extra": {
                "branch-alias": {
                    "dev-main": "2.4-dev"
                },
                "thanks": {
                    "name": "symfony/contracts",
                    "url": "https://github.com/symfony/contracts"
                }
            },
            "autoload": {
                "psr-4": {
                    "Symfony\\Contracts\\Service\\": ""
                }
            },
            "notification-url": "https://packagist.org/downloads/",
            "license": [
                "MIT"
            ],
            "authors": [
                {
                    "name": "Nicolas Grekas",
                    "email": "p@tchwork.com"
                },
                {
                    "name": "Symfony Community",
                    "homepage": "https://symfony.com/contributors"
                }
            ],
            "description": "Generic abstractions related to writing services",
            "homepage": "https://symfony.com",
            "keywords": [
                "abstractions",
                "contracts",
                "decoupling",
                "interfaces",
                "interoperability",
                "standards"
            ],
            "support": {
                "source": "https://github.com/symfony/service-contracts/tree/v2.4.0"
            },
            "funding": [
                {
                    "url": "https://symfony.com/sponsor",
                    "type": "custom"
                },
                {
                    "url": "https://github.com/fabpot",
                    "type": "github"
                },
                {
                    "url": "https://tidelift.com/funding/github/packagist/symfony/symfony",
                    "type": "tidelift"
                }
            ],
            "time": "2021-04-01T10:43:52+00:00"
        },
        {
            "name": "symfony/stopwatch",
            "version": "v5.3.4",
            "source": {
                "type": "git",
                "url": "https://github.com/symfony/stopwatch.git",
                "reference": "b24c6a92c6db316fee69e38c80591e080e41536c"
            },
            "dist": {
                "type": "zip",
                "url": "https://api.github.com/repos/symfony/stopwatch/zipball/b24c6a92c6db316fee69e38c80591e080e41536c",
                "reference": "b24c6a92c6db316fee69e38c80591e080e41536c",
                "shasum": ""
            },
            "require": {
                "php": ">=7.2.5",
                "symfony/service-contracts": "^1.0|^2"
            },
            "type": "library",
            "autoload": {
                "psr-4": {
                    "Symfony\\Component\\Stopwatch\\": ""
                },
                "exclude-from-classmap": [
                    "/Tests/"
                ]
            },
            "notification-url": "https://packagist.org/downloads/",
            "license": [
                "MIT"
            ],
            "authors": [
                {
                    "name": "Fabien Potencier",
                    "email": "fabien@symfony.com"
                },
                {
                    "name": "Symfony Community",
                    "homepage": "https://symfony.com/contributors"
                }
            ],
            "description": "Provides a way to profile code",
            "homepage": "https://symfony.com",
            "support": {
                "source": "https://github.com/symfony/stopwatch/tree/v5.3.4"
            },
            "funding": [
                {
                    "url": "https://symfony.com/sponsor",
                    "type": "custom"
                },
                {
                    "url": "https://github.com/fabpot",
                    "type": "github"
                },
                {
                    "url": "https://tidelift.com/funding/github/packagist/symfony/symfony",
                    "type": "tidelift"
                }
            ],
            "time": "2021-07-10T08:58:57+00:00"
        },
        {
            "name": "symfony/string",
            "version": "v5.3.7",
            "source": {
                "type": "git",
                "url": "https://github.com/symfony/string.git",
                "reference": "8d224396e28d30f81969f083a58763b8b9ceb0a5"
            },
            "dist": {
                "type": "zip",
                "url": "https://api.github.com/repos/symfony/string/zipball/8d224396e28d30f81969f083a58763b8b9ceb0a5",
                "reference": "8d224396e28d30f81969f083a58763b8b9ceb0a5",
                "shasum": ""
            },
            "require": {
                "php": ">=7.2.5",
                "symfony/polyfill-ctype": "~1.8",
                "symfony/polyfill-intl-grapheme": "~1.0",
                "symfony/polyfill-intl-normalizer": "~1.0",
                "symfony/polyfill-mbstring": "~1.0",
                "symfony/polyfill-php80": "~1.15"
            },
            "require-dev": {
                "symfony/error-handler": "^4.4|^5.0",
                "symfony/http-client": "^4.4|^5.0",
                "symfony/translation-contracts": "^1.1|^2",
                "symfony/var-exporter": "^4.4|^5.0"
            },
            "type": "library",
            "autoload": {
                "psr-4": {
                    "Symfony\\Component\\String\\": ""
                },
                "files": [
                    "Resources/functions.php"
                ],
                "exclude-from-classmap": [
                    "/Tests/"
                ]
            },
            "notification-url": "https://packagist.org/downloads/",
            "license": [
                "MIT"
            ],
            "authors": [
                {
                    "name": "Nicolas Grekas",
                    "email": "p@tchwork.com"
                },
                {
                    "name": "Symfony Community",
                    "homepage": "https://symfony.com/contributors"
                }
            ],
            "description": "Provides an object-oriented API to strings and deals with bytes, UTF-8 code points and grapheme clusters in a unified way",
            "homepage": "https://symfony.com",
            "keywords": [
                "grapheme",
                "i18n",
                "string",
                "unicode",
                "utf-8",
                "utf8"
            ],
            "support": {
                "source": "https://github.com/symfony/string/tree/v5.3.7"
            },
            "funding": [
                {
                    "url": "https://symfony.com/sponsor",
                    "type": "custom"
                },
                {
                    "url": "https://github.com/fabpot",
                    "type": "github"
                },
                {
                    "url": "https://tidelift.com/funding/github/packagist/symfony/symfony",
                    "type": "tidelift"
                }
            ],
            "time": "2021-08-26T08:00:08+00:00"
        },
        {
            "name": "symfony/translation-contracts",
            "version": "v2.4.0",
            "source": {
                "type": "git",
                "url": "https://github.com/symfony/translation-contracts.git",
                "reference": "95c812666f3e91db75385749fe219c5e494c7f95"
            },
            "dist": {
                "type": "zip",
                "url": "https://api.github.com/repos/symfony/translation-contracts/zipball/95c812666f3e91db75385749fe219c5e494c7f95",
                "reference": "95c812666f3e91db75385749fe219c5e494c7f95",
                "shasum": ""
            },
            "require": {
                "php": ">=7.2.5"
            },
            "suggest": {
                "symfony/translation-implementation": ""
            },
            "type": "library",
            "extra": {
                "branch-alias": {
                    "dev-main": "2.4-dev"
                },
                "thanks": {
                    "name": "symfony/contracts",
                    "url": "https://github.com/symfony/contracts"
                }
            },
            "autoload": {
                "psr-4": {
                    "Symfony\\Contracts\\Translation\\": ""
                }
            },
            "notification-url": "https://packagist.org/downloads/",
            "license": [
                "MIT"
            ],
            "authors": [
                {
                    "name": "Nicolas Grekas",
                    "email": "p@tchwork.com"
                },
                {
                    "name": "Symfony Community",
                    "homepage": "https://symfony.com/contributors"
                }
            ],
            "description": "Generic abstractions related to translation",
            "homepage": "https://symfony.com",
            "keywords": [
                "abstractions",
                "contracts",
                "decoupling",
                "interfaces",
                "interoperability",
                "standards"
            ],
            "support": {
                "source": "https://github.com/symfony/translation-contracts/tree/v2.4.0"
            },
            "funding": [
                {
                    "url": "https://symfony.com/sponsor",
                    "type": "custom"
                },
                {
                    "url": "https://github.com/fabpot",
                    "type": "github"
                },
                {
                    "url": "https://tidelift.com/funding/github/packagist/symfony/symfony",
                    "type": "tidelift"
                }
            ],
            "time": "2021-03-23T23:28:01+00:00"
        },
        {
            "name": "symfony/twig-bridge",
            "version": "v5.3.7",
            "source": {
                "type": "git",
                "url": "https://github.com/symfony/twig-bridge.git",
                "reference": "503e12aded4d5cbda4f8d1f3824c6a108119822f"
            },
            "dist": {
                "type": "zip",
                "url": "https://api.github.com/repos/symfony/twig-bridge/zipball/503e12aded4d5cbda4f8d1f3824c6a108119822f",
                "reference": "503e12aded4d5cbda4f8d1f3824c6a108119822f",
                "shasum": ""
            },
            "require": {
                "php": ">=7.2.5",
                "symfony/polyfill-php80": "^1.16",
                "symfony/translation-contracts": "^1.1|^2",
                "twig/twig": "^2.13|^3.0.4"
            },
            "conflict": {
                "phpdocumentor/reflection-docblock": "<3.2.2",
                "phpdocumentor/type-resolver": "<1.4.0",
                "symfony/console": "<4.4",
                "symfony/form": "<5.3",
                "symfony/http-foundation": "<5.3",
                "symfony/http-kernel": "<4.4",
                "symfony/translation": "<5.2",
                "symfony/workflow": "<5.2"
            },
            "require-dev": {
                "doctrine/annotations": "^1.12",
                "egulias/email-validator": "^2.1.10|^3",
                "phpdocumentor/reflection-docblock": "^3.0|^4.0|^5.0",
                "symfony/asset": "^4.4|^5.0",
                "symfony/console": "^4.4|^5.0",
                "symfony/dependency-injection": "^4.4|^5.0",
                "symfony/expression-language": "^4.4|^5.0",
                "symfony/finder": "^4.4|^5.0",
                "symfony/form": "^5.3",
                "symfony/http-foundation": "^5.3",
                "symfony/http-kernel": "^4.4|^5.0",
                "symfony/intl": "^4.4|^5.0",
                "symfony/mime": "^5.2",
                "symfony/polyfill-intl-icu": "~1.0",
                "symfony/property-info": "^4.4|^5.1",
                "symfony/routing": "^4.4|^5.0",
                "symfony/security-acl": "^2.8|^3.0",
                "symfony/security-core": "^4.4|^5.0",
                "symfony/security-csrf": "^4.4|^5.0",
                "symfony/security-http": "^4.4|^5.0",
                "symfony/serializer": "^5.2",
                "symfony/stopwatch": "^4.4|^5.0",
                "symfony/translation": "^5.2",
                "symfony/web-link": "^4.4|^5.0",
                "symfony/workflow": "^5.2",
                "symfony/yaml": "^4.4|^5.0",
                "twig/cssinliner-extra": "^2.12|^3",
                "twig/inky-extra": "^2.12|^3",
                "twig/markdown-extra": "^2.12|^3"
            },
            "suggest": {
                "symfony/asset": "For using the AssetExtension",
                "symfony/expression-language": "For using the ExpressionExtension",
                "symfony/finder": "",
                "symfony/form": "For using the FormExtension",
                "symfony/http-kernel": "For using the HttpKernelExtension",
                "symfony/routing": "For using the RoutingExtension",
                "symfony/security-core": "For using the SecurityExtension",
                "symfony/security-csrf": "For using the CsrfExtension",
                "symfony/security-http": "For using the LogoutUrlExtension",
                "symfony/stopwatch": "For using the StopwatchExtension",
                "symfony/translation": "For using the TranslationExtension",
                "symfony/var-dumper": "For using the DumpExtension",
                "symfony/web-link": "For using the WebLinkExtension",
                "symfony/yaml": "For using the YamlExtension"
            },
            "type": "symfony-bridge",
            "autoload": {
                "psr-4": {
                    "Symfony\\Bridge\\Twig\\": ""
                },
                "exclude-from-classmap": [
                    "/Tests/"
                ]
            },
            "notification-url": "https://packagist.org/downloads/",
            "license": [
                "MIT"
            ],
            "authors": [
                {
                    "name": "Fabien Potencier",
                    "email": "fabien@symfony.com"
                },
                {
                    "name": "Symfony Community",
                    "homepage": "https://symfony.com/contributors"
                }
            ],
            "description": "Provides integration for Twig with various Symfony components",
            "homepage": "https://symfony.com",
            "support": {
                "source": "https://github.com/symfony/twig-bridge/tree/v5.3.7"
            },
            "funding": [
                {
                    "url": "https://symfony.com/sponsor",
                    "type": "custom"
                },
                {
                    "url": "https://github.com/fabpot",
                    "type": "github"
                },
                {
                    "url": "https://tidelift.com/funding/github/packagist/symfony/symfony",
                    "type": "tidelift"
                }
            ],
            "time": "2021-08-26T07:28:06+00:00"
        },
        {
            "name": "symfony/twig-bundle",
            "version": "v5.3.4",
            "source": {
                "type": "git",
                "url": "https://github.com/symfony/twig-bundle.git",
                "reference": "345965b40c1847ebdbb2ab0eb98c71a98a5e167b"
            },
            "dist": {
                "type": "zip",
                "url": "https://api.github.com/repos/symfony/twig-bundle/zipball/345965b40c1847ebdbb2ab0eb98c71a98a5e167b",
                "reference": "345965b40c1847ebdbb2ab0eb98c71a98a5e167b",
                "shasum": ""
            },
            "require": {
                "php": ">=7.2.5",
                "symfony/config": "^4.4|^5.0",
                "symfony/http-foundation": "^4.4|^5.0",
                "symfony/http-kernel": "^5.0",
                "symfony/polyfill-ctype": "~1.8",
                "symfony/polyfill-php80": "^1.16",
                "symfony/twig-bridge": "^5.3",
                "twig/twig": "^2.13|^3.0.4"
            },
            "conflict": {
                "symfony/dependency-injection": "<5.3",
                "symfony/framework-bundle": "<5.0",
                "symfony/translation": "<5.0"
            },
            "require-dev": {
                "doctrine/annotations": "^1.10.4",
                "doctrine/cache": "^1.0|^2.0",
                "symfony/asset": "^4.4|^5.0",
                "symfony/dependency-injection": "^5.3",
                "symfony/expression-language": "^4.4|^5.0",
                "symfony/finder": "^4.4|^5.0",
                "symfony/form": "^4.4|^5.0",
                "symfony/framework-bundle": "^5.0",
                "symfony/routing": "^4.4|^5.0",
                "symfony/stopwatch": "^4.4|^5.0",
                "symfony/translation": "^5.0",
                "symfony/web-link": "^4.4|^5.0",
                "symfony/yaml": "^4.4|^5.0"
            },
            "type": "symfony-bundle",
            "autoload": {
                "psr-4": {
                    "Symfony\\Bundle\\TwigBundle\\": ""
                },
                "exclude-from-classmap": [
                    "/Tests/"
                ]
            },
            "notification-url": "https://packagist.org/downloads/",
            "license": [
                "MIT"
            ],
            "authors": [
                {
                    "name": "Fabien Potencier",
                    "email": "fabien@symfony.com"
                },
                {
                    "name": "Symfony Community",
                    "homepage": "https://symfony.com/contributors"
                }
            ],
            "description": "Provides a tight integration of Twig into the Symfony full-stack framework",
            "homepage": "https://symfony.com",
            "support": {
                "source": "https://github.com/symfony/twig-bundle/tree/v5.3.4"
            },
            "funding": [
                {
                    "url": "https://symfony.com/sponsor",
                    "type": "custom"
                },
                {
                    "url": "https://github.com/fabpot",
                    "type": "github"
                },
                {
                    "url": "https://tidelift.com/funding/github/packagist/symfony/symfony",
                    "type": "tidelift"
                }
            ],
            "time": "2021-07-21T12:40:44+00:00"
        },
        {
            "name": "symfony/var-dumper",
            "version": "v5.3.7",
            "source": {
                "type": "git",
                "url": "https://github.com/symfony/var-dumper.git",
                "reference": "3ad5af4aed07d0a0201bbcfc42658fe6c5b2fb8f"
            },
            "dist": {
                "type": "zip",
                "url": "https://api.github.com/repos/symfony/var-dumper/zipball/3ad5af4aed07d0a0201bbcfc42658fe6c5b2fb8f",
                "reference": "3ad5af4aed07d0a0201bbcfc42658fe6c5b2fb8f",
                "shasum": ""
            },
            "require": {
                "php": ">=7.2.5",
                "symfony/polyfill-mbstring": "~1.0",
                "symfony/polyfill-php80": "^1.16"
            },
            "conflict": {
                "phpunit/phpunit": "<5.4.3",
                "symfony/console": "<4.4"
            },
            "require-dev": {
                "ext-iconv": "*",
                "symfony/console": "^4.4|^5.0",
                "symfony/process": "^4.4|^5.0",
                "twig/twig": "^2.13|^3.0.4"
            },
            "suggest": {
                "ext-iconv": "To convert non-UTF-8 strings to UTF-8 (or symfony/polyfill-iconv in case ext-iconv cannot be used).",
                "ext-intl": "To show region name in time zone dump",
                "symfony/console": "To use the ServerDumpCommand and/or the bin/var-dump-server script"
            },
            "bin": [
                "Resources/bin/var-dump-server"
            ],
            "type": "library",
            "autoload": {
                "files": [
                    "Resources/functions/dump.php"
                ],
                "psr-4": {
                    "Symfony\\Component\\VarDumper\\": ""
                },
                "exclude-from-classmap": [
                    "/Tests/"
                ]
            },
            "notification-url": "https://packagist.org/downloads/",
            "license": [
                "MIT"
            ],
            "authors": [
                {
                    "name": "Nicolas Grekas",
                    "email": "p@tchwork.com"
                },
                {
                    "name": "Symfony Community",
                    "homepage": "https://symfony.com/contributors"
                }
            ],
            "description": "Provides mechanisms for walking through any arbitrary PHP variable",
            "homepage": "https://symfony.com",
            "keywords": [
                "debug",
                "dump"
            ],
            "support": {
                "source": "https://github.com/symfony/var-dumper/tree/v5.3.7"
            },
            "funding": [
                {
                    "url": "https://symfony.com/sponsor",
                    "type": "custom"
                },
                {
                    "url": "https://github.com/fabpot",
                    "type": "github"
                },
                {
                    "url": "https://tidelift.com/funding/github/packagist/symfony/symfony",
                    "type": "tidelift"
                }
            ],
            "time": "2021-08-04T23:19:25+00:00"
        },
        {
            "name": "symfony/var-exporter",
            "version": "v5.3.7",
            "source": {
                "type": "git",
                "url": "https://github.com/symfony/var-exporter.git",
                "reference": "2ded877ab0574d8b646f4eb3f716f8ed7ee7f392"
            },
            "dist": {
                "type": "zip",
                "url": "https://api.github.com/repos/symfony/var-exporter/zipball/2ded877ab0574d8b646f4eb3f716f8ed7ee7f392",
                "reference": "2ded877ab0574d8b646f4eb3f716f8ed7ee7f392",
                "shasum": ""
            },
            "require": {
                "php": ">=7.2.5",
                "symfony/polyfill-php80": "^1.16"
            },
            "require-dev": {
                "symfony/var-dumper": "^4.4.9|^5.0.9"
            },
            "type": "library",
            "autoload": {
                "psr-4": {
                    "Symfony\\Component\\VarExporter\\": ""
                },
                "exclude-from-classmap": [
                    "/Tests/"
                ]
            },
            "notification-url": "https://packagist.org/downloads/",
            "license": [
                "MIT"
            ],
            "authors": [
                {
                    "name": "Nicolas Grekas",
                    "email": "p@tchwork.com"
                },
                {
                    "name": "Symfony Community",
                    "homepage": "https://symfony.com/contributors"
                }
            ],
            "description": "Allows exporting any serializable PHP data structure to plain PHP code",
            "homepage": "https://symfony.com",
            "keywords": [
                "clone",
                "construct",
                "export",
                "hydrate",
                "instantiate",
                "serialize"
            ],
            "support": {
                "source": "https://github.com/symfony/var-exporter/tree/v5.3.7"
            },
            "funding": [
                {
                    "url": "https://symfony.com/sponsor",
                    "type": "custom"
                },
                {
                    "url": "https://github.com/fabpot",
                    "type": "github"
                },
                {
                    "url": "https://tidelift.com/funding/github/packagist/symfony/symfony",
                    "type": "tidelift"
                }
            ],
            "time": "2021-08-04T22:42:42+00:00"
        },
        {
            "name": "symfony/yaml",
            "version": "v5.3.6",
            "source": {
                "type": "git",
                "url": "https://github.com/symfony/yaml.git",
                "reference": "4500fe63dc9c6ffc32d3b1cb0448c329f9c814b7"
            },
            "dist": {
                "type": "zip",
                "url": "https://api.github.com/repos/symfony/yaml/zipball/4500fe63dc9c6ffc32d3b1cb0448c329f9c814b7",
                "reference": "4500fe63dc9c6ffc32d3b1cb0448c329f9c814b7",
                "shasum": ""
            },
            "require": {
                "php": ">=7.2.5",
                "symfony/deprecation-contracts": "^2.1",
                "symfony/polyfill-ctype": "~1.8"
            },
            "conflict": {
                "symfony/console": "<4.4"
            },
            "require-dev": {
                "symfony/console": "^4.4|^5.0"
            },
            "suggest": {
                "symfony/console": "For validating YAML files using the lint command"
            },
            "bin": [
                "Resources/bin/yaml-lint"
            ],
            "type": "library",
            "autoload": {
                "psr-4": {
                    "Symfony\\Component\\Yaml\\": ""
                },
                "exclude-from-classmap": [
                    "/Tests/"
                ]
            },
            "notification-url": "https://packagist.org/downloads/",
            "license": [
                "MIT"
            ],
            "authors": [
                {
                    "name": "Fabien Potencier",
                    "email": "fabien@symfony.com"
                },
                {
                    "name": "Symfony Community",
                    "homepage": "https://symfony.com/contributors"
                }
            ],
            "description": "Loads and dumps YAML files",
            "homepage": "https://symfony.com",
            "support": {
                "source": "https://github.com/symfony/yaml/tree/v5.3.6"
            },
            "funding": [
                {
                    "url": "https://symfony.com/sponsor",
                    "type": "custom"
                },
                {
                    "url": "https://github.com/fabpot",
                    "type": "github"
                },
                {
                    "url": "https://tidelift.com/funding/github/packagist/symfony/symfony",
                    "type": "tidelift"
                }
            ],
            "time": "2021-07-29T06:20:01+00:00"
        },
        {
            "name": "twig/extra-bundle",
            "version": "v3.3.3",
            "source": {
                "type": "git",
                "url": "https://github.com/twigphp/twig-extra-bundle.git",
                "reference": "fa92b8301ff8878e45fe9f54ab7ad99872e080f3"
            },
            "dist": {
                "type": "zip",
                "url": "https://api.github.com/repos/twigphp/twig-extra-bundle/zipball/fa92b8301ff8878e45fe9f54ab7ad99872e080f3",
                "reference": "fa92b8301ff8878e45fe9f54ab7ad99872e080f3",
                "shasum": ""
            },
            "require": {
                "php": "^7.1.3|^8.0",
                "symfony/framework-bundle": "^4.3|^5.0|^6.0",
                "symfony/twig-bundle": "^4.3|^5.0|^6.0",
                "twig/twig": "^2.4|^3.0"
            },
            "require-dev": {
                "symfony/phpunit-bridge": "^4.4.9|^5.0.9|^6.0",
                "twig/cache-extra": "^3.0",
                "twig/cssinliner-extra": "^2.12|^3.0",
                "twig/html-extra": "^2.12|^3.0",
                "twig/inky-extra": "^2.12|^3.0",
                "twig/intl-extra": "^2.12|^3.0",
                "twig/markdown-extra": "^2.12|^3.0",
                "twig/string-extra": "^2.12|^3.0"
            },
            "type": "symfony-bundle",
            "extra": {
                "branch-alias": {
                    "dev-master": "3.2-dev"
                }
            },
            "autoload": {
                "psr-4": {
                    "Twig\\Extra\\TwigExtraBundle\\": ""
                },
                "exclude-from-classmap": [
                    "/Tests/"
                ]
            },
            "notification-url": "https://packagist.org/downloads/",
            "license": [
                "MIT"
            ],
            "authors": [
                {
                    "name": "Fabien Potencier",
                    "email": "fabien@symfony.com",
                    "homepage": "http://fabien.potencier.org",
                    "role": "Lead Developer"
                }
            ],
            "description": "A Symfony bundle for extra Twig extensions",
            "homepage": "https://twig.symfony.com",
            "keywords": [
                "bundle",
                "extra",
                "twig"
            ],
            "support": {
                "source": "https://github.com/twigphp/twig-extra-bundle/tree/v3.3.3"
            },
            "funding": [
                {
                    "url": "https://github.com/fabpot",
                    "type": "github"
                },
                {
                    "url": "https://tidelift.com/funding/github/packagist/twig/twig",
                    "type": "tidelift"
                }
            ],
            "time": "2021-05-20T14:28:34+00:00"
        },
        {
            "name": "twig/twig",
            "version": "v3.3.3",
            "source": {
                "type": "git",
                "url": "https://github.com/twigphp/Twig.git",
                "reference": "a27fa056df8a6384316288ca8b0fa3a35fdeb569"
            },
            "dist": {
                "type": "zip",
                "url": "https://api.github.com/repos/twigphp/Twig/zipball/a27fa056df8a6384316288ca8b0fa3a35fdeb569",
                "reference": "a27fa056df8a6384316288ca8b0fa3a35fdeb569",
                "shasum": ""
            },
            "require": {
                "php": ">=7.2.5",
                "symfony/polyfill-ctype": "^1.8",
                "symfony/polyfill-mbstring": "^1.3"
            },
            "require-dev": {
                "psr/container": "^1.0",
                "symfony/phpunit-bridge": "^4.4.9|^5.0.9|^6.0"
            },
            "type": "library",
            "extra": {
                "branch-alias": {
                    "dev-master": "3.3-dev"
                }
            },
            "autoload": {
                "psr-4": {
                    "Twig\\": "src/"
                }
            },
            "notification-url": "https://packagist.org/downloads/",
            "license": [
                "BSD-3-Clause"
            ],
            "authors": [
                {
                    "name": "Fabien Potencier",
                    "email": "fabien@symfony.com",
                    "homepage": "http://fabien.potencier.org",
                    "role": "Lead Developer"
                },
                {
                    "name": "Twig Team",
                    "role": "Contributors"
                },
                {
                    "name": "Armin Ronacher",
                    "email": "armin.ronacher@active-4.com",
                    "role": "Project Founder"
                }
            ],
            "description": "Twig, the flexible, fast, and secure template language for PHP",
            "homepage": "https://twig.symfony.com",
            "keywords": [
                "templating"
            ],
            "support": {
                "issues": "https://github.com/twigphp/Twig/issues",
                "source": "https://github.com/twigphp/Twig/tree/v3.3.3"
            },
            "funding": [
                {
                    "url": "https://github.com/fabpot",
                    "type": "github"
                },
                {
                    "url": "https://tidelift.com/funding/github/packagist/twig/twig",
                    "type": "tidelift"
                }
            ],
            "time": "2021-09-17T08:44:23+00:00"
        },
        {
            "name": "wikimedia/html-formatter",
            "version": "1.0.2",
            "source": {
                "type": "git",
                "url": "https://github.com/wikimedia/html-formatter.git",
                "reference": "d6241e74d8091cf1fad91a764da5e1ba5f46e785"
            },
            "dist": {
                "type": "zip",
                "url": "https://api.github.com/repos/wikimedia/html-formatter/zipball/d6241e74d8091cf1fad91a764da5e1ba5f46e785",
                "reference": "d6241e74d8091cf1fad91a764da5e1ba5f46e785",
                "shasum": ""
            },
            "require": {
                "ext-mbstring": "*",
                "php": ">=5.5"
            },
            "require-dev": {
                "jakub-onderka/php-console-highlighter": "0.3.2",
                "jakub-onderka/php-parallel-lint": "1.0.0",
                "mediawiki/mediawiki-codesniffer": "18.0.0",
                "mediawiki/minus-x": "0.3.1",
                "phpunit/phpunit": "4.8.36 || ^6.5"
            },
            "type": "library",
            "autoload": {
                "classmap": [
                    "src/"
                ]
            },
            "notification-url": "https://packagist.org/downloads/",
            "license": [
                "GPL-2.0-or-later"
            ],
            "authors": [
                {
                    "name": "MediaWiki contributors"
                }
            ],
            "description": "Performs transformations of HTML by wrapping around libxml2 and working around its countless bugs.",
            "homepage": "https://www.mediawiki.org/wiki/HtmlFormatter",
            "support": {
                "source": "https://github.com/wikimedia/html-formatter/tree/1.0.2"
            },
            "time": "2018-04-14T10:06:56+00:00"
        },
        {
            "name": "wikimedia/toolforge-bundle",
            "version": "1.4.1",
            "source": {
                "type": "git",
                "url": "https://github.com/wikimedia/ToolforgeBundle.git",
                "reference": "6aecfeed0c36b661f7e39a5d19e16c9c2342f082"
            },
            "dist": {
                "type": "zip",
                "url": "https://api.github.com/repos/wikimedia/ToolforgeBundle/zipball/6aecfeed0c36b661f7e39a5d19e16c9c2342f082",
                "reference": "6aecfeed0c36b661f7e39a5d19e16c9c2342f082",
                "shasum": ""
            },
            "require": {
                "doctrine/doctrine-bundle": "^2.2",
                "ext-intl": "*",
                "krinkle/intuition": "^1.1",
                "mediawiki/oauthclient": "^1.0",
                "symfony/cache": "^4.4|^5.0",
                "symfony/config": "^4.4|^5.0",
                "symfony/console": "^4.4|^5.2",
                "symfony/dependency-injection": "^4.4|^5.1",
                "symfony/http-client": "^4.4|^5.0",
                "symfony/http-kernel": "^4.4|^5.0",
                "symfony/process": "^4.4|^5.0",
                "symfony/routing": "^4.4|^5.0",
                "symfony/twig-bridge": "^4.4|^5.0",
                "twig/twig": "^2.4||^3.0"
            },
            "require-dev": {
                "slevomat/coding-standard": "^4.8",
                "symfony/phpunit-bridge": "^4.4"
            },
            "type": "symfony-bundle",
            "autoload": {
                "psr-4": {
                    "Wikimedia\\ToolforgeBundle\\": "./"
                }
            },
            "notification-url": "https://packagist.org/downloads/",
            "license": [
                "GPL-3.0-or-later"
            ],
            "authors": [
                {
                    "name": "Sam Wilson",
                    "email": "sam@samwilson.id.au"
                }
            ],
            "description": "Symfony 4 bundle providing useful Toolforge features.",
            "homepage": "https://github.com/wikimedia/toolforgebundle",
            "support": {
                "forum": "https://discourse-mediawiki.wmflabs.org/",
                "issues": "https://github.com/wikimedia/toolforgebundle/issues",
                "source": "https://github.com/wikimedia/toolforgebundle"
            },
            "time": "2021-05-03T23:50:49+00:00"
        }
    ],
    "packages-dev": [
        {
            "name": "composer/semver",
            "version": "3.2.5",
            "source": {
                "type": "git",
                "url": "https://github.com/composer/semver.git",
                "reference": "31f3ea725711245195f62e54ffa402d8ef2fdba9"
            },
            "dist": {
                "type": "zip",
                "url": "https://api.github.com/repos/composer/semver/zipball/31f3ea725711245195f62e54ffa402d8ef2fdba9",
                "reference": "31f3ea725711245195f62e54ffa402d8ef2fdba9",
                "shasum": ""
            },
            "require": {
                "php": "^5.3.2 || ^7.0 || ^8.0"
            },
            "require-dev": {
                "phpstan/phpstan": "^0.12.54",
                "symfony/phpunit-bridge": "^4.2 || ^5"
            },
            "type": "library",
            "extra": {
                "branch-alias": {
                    "dev-main": "3.x-dev"
                }
            },
            "autoload": {
                "psr-4": {
                    "Composer\\Semver\\": "src"
                }
            },
            "notification-url": "https://packagist.org/downloads/",
            "license": [
                "MIT"
            ],
            "authors": [
                {
                    "name": "Nils Adermann",
                    "email": "naderman@naderman.de",
                    "homepage": "http://www.naderman.de"
                },
                {
                    "name": "Jordi Boggiano",
                    "email": "j.boggiano@seld.be",
                    "homepage": "http://seld.be"
                },
                {
                    "name": "Rob Bast",
                    "email": "rob.bast@gmail.com",
                    "homepage": "http://robbast.nl"
                }
            ],
            "description": "Semver library that offers utilities, version constraint parsing and validation.",
            "keywords": [
                "semantic",
                "semver",
                "validation",
                "versioning"
            ],
            "support": {
                "irc": "irc://irc.freenode.org/composer",
                "issues": "https://github.com/composer/semver/issues",
                "source": "https://github.com/composer/semver/tree/3.2.5"
            },
            "funding": [
                {
                    "url": "https://packagist.com",
                    "type": "custom"
                },
                {
                    "url": "https://github.com/composer",
                    "type": "github"
                },
                {
                    "url": "https://tidelift.com/funding/github/packagist/composer/composer",
                    "type": "tidelift"
                }
            ],
            "time": "2021-05-24T12:41:47+00:00"
        },
        {
            "name": "composer/spdx-licenses",
            "version": "1.5.5",
            "source": {
                "type": "git",
                "url": "https://github.com/composer/spdx-licenses.git",
                "reference": "de30328a7af8680efdc03e396aad24befd513200"
            },
            "dist": {
                "type": "zip",
                "url": "https://api.github.com/repos/composer/spdx-licenses/zipball/de30328a7af8680efdc03e396aad24befd513200",
                "reference": "de30328a7af8680efdc03e396aad24befd513200",
                "shasum": ""
            },
            "require": {
                "php": "^5.3.2 || ^7.0 || ^8.0"
            },
            "require-dev": {
                "phpunit/phpunit": "^4.8.35 || ^5.7 || 6.5 - 7"
            },
            "type": "library",
            "extra": {
                "branch-alias": {
                    "dev-main": "1.x-dev"
                }
            },
            "autoload": {
                "psr-4": {
                    "Composer\\Spdx\\": "src"
                }
            },
            "notification-url": "https://packagist.org/downloads/",
            "license": [
                "MIT"
            ],
            "authors": [
                {
                    "name": "Nils Adermann",
                    "email": "naderman@naderman.de",
                    "homepage": "http://www.naderman.de"
                },
                {
                    "name": "Jordi Boggiano",
                    "email": "j.boggiano@seld.be",
                    "homepage": "http://seld.be"
                },
                {
                    "name": "Rob Bast",
                    "email": "rob.bast@gmail.com",
                    "homepage": "http://robbast.nl"
                }
            ],
            "description": "SPDX licenses list and validation library.",
            "keywords": [
                "license",
                "spdx",
                "validator"
            ],
            "support": {
                "irc": "irc://irc.freenode.org/composer",
                "issues": "https://github.com/composer/spdx-licenses/issues",
                "source": "https://github.com/composer/spdx-licenses/tree/1.5.5"
            },
            "funding": [
                {
                    "url": "https://packagist.com",
                    "type": "custom"
                },
                {
                    "url": "https://github.com/composer",
                    "type": "github"
                },
                {
                    "url": "https://tidelift.com/funding/github/packagist/composer/composer",
                    "type": "tidelift"
                }
            ],
            "time": "2020-12-03T16:04:16+00:00"
        },
        {
            "name": "composer/xdebug-handler",
            "version": "2.0.2",
            "source": {
                "type": "git",
                "url": "https://github.com/composer/xdebug-handler.git",
                "reference": "84674dd3a7575ba617f5a76d7e9e29a7d3891339"
            },
            "dist": {
                "type": "zip",
                "url": "https://api.github.com/repos/composer/xdebug-handler/zipball/84674dd3a7575ba617f5a76d7e9e29a7d3891339",
                "reference": "84674dd3a7575ba617f5a76d7e9e29a7d3891339",
                "shasum": ""
            },
            "require": {
                "php": "^5.3.2 || ^7.0 || ^8.0",
                "psr/log": "^1 || ^2 || ^3"
            },
            "require-dev": {
                "phpstan/phpstan": "^0.12.55",
                "symfony/phpunit-bridge": "^4.2 || ^5"
            },
            "type": "library",
            "autoload": {
                "psr-4": {
                    "Composer\\XdebugHandler\\": "src"
                }
            },
            "notification-url": "https://packagist.org/downloads/",
            "license": [
                "MIT"
            ],
            "authors": [
                {
                    "name": "John Stevenson",
                    "email": "john-stevenson@blueyonder.co.uk"
                }
            ],
            "description": "Restarts a process without Xdebug.",
            "keywords": [
                "Xdebug",
                "performance"
            ],
            "support": {
                "irc": "irc://irc.freenode.org/composer",
                "issues": "https://github.com/composer/xdebug-handler/issues",
                "source": "https://github.com/composer/xdebug-handler/tree/2.0.2"
            },
            "funding": [
                {
                    "url": "https://packagist.com",
                    "type": "custom"
                },
                {
                    "url": "https://github.com/composer",
                    "type": "github"
                },
                {
                    "url": "https://tidelift.com/funding/github/packagist/composer/composer",
                    "type": "tidelift"
                }
            ],
            "time": "2021-07-31T17:03:58+00:00"
        },
        {
            "name": "dama/doctrine-test-bundle",
            "version": "v6.6.0",
            "source": {
                "type": "git",
                "url": "https://github.com/dmaicher/doctrine-test-bundle.git",
                "reference": "8cfd3f9a4cc0f26101e6170f592900384b78b799"
            },
            "dist": {
                "type": "zip",
                "url": "https://api.github.com/repos/dmaicher/doctrine-test-bundle/zipball/8cfd3f9a4cc0f26101e6170f592900384b78b799",
                "reference": "8cfd3f9a4cc0f26101e6170f592900384b78b799",
                "shasum": ""
            },
            "require": {
                "doctrine/dbal": "^2.9.3 || ^3.0",
                "doctrine/doctrine-bundle": "^1.11 || ^2.0",
                "php": "^7.1 || ^8.0",
                "symfony/cache": "^4.4 || ^5.2",
                "symfony/framework-bundle": "^4.4 || ^5.2"
            },
            "require-dev": {
                "behat/behat": "^3.0",
                "phpstan/phpstan": "^0.12.85",
                "phpunit/phpunit": "^7.0 || ^8.0 || ^9.0",
                "symfony/phpunit-bridge": "^5.2",
                "symfony/process": "^4.4 || ^5.2",
                "symfony/yaml": "^4.4 || ^5.2"
            },
            "type": "symfony-bundle",
            "extra": {
                "branch-alias": {
                    "dev-master": "7.0.x-dev"
                }
            },
            "autoload": {
                "psr-4": {
                    "DAMA\\DoctrineTestBundle\\": "src/DAMA/DoctrineTestBundle"
                }
            },
            "notification-url": "https://packagist.org/downloads/",
            "license": [
                "MIT"
            ],
            "authors": [
                {
                    "name": "David Maicher",
                    "email": "mail@dmaicher.de"
                }
            ],
            "description": "Symfony bundle to isolate doctrine database tests and improve test performance",
            "keywords": [
                "doctrine",
                "isolation",
                "performance",
                "symfony",
                "tests"
            ],
            "support": {
                "issues": "https://github.com/dmaicher/doctrine-test-bundle/issues",
                "source": "https://github.com/dmaicher/doctrine-test-bundle/tree/v6.6.0"
            },
            "time": "2021-06-01T18:12:34+00:00"
        },
        {
            "name": "felixfbecker/advanced-json-rpc",
            "version": "v3.2.1",
            "source": {
                "type": "git",
                "url": "https://github.com/felixfbecker/php-advanced-json-rpc.git",
                "reference": "b5f37dbff9a8ad360ca341f3240dc1c168b45447"
            },
            "dist": {
                "type": "zip",
                "url": "https://api.github.com/repos/felixfbecker/php-advanced-json-rpc/zipball/b5f37dbff9a8ad360ca341f3240dc1c168b45447",
                "reference": "b5f37dbff9a8ad360ca341f3240dc1c168b45447",
                "shasum": ""
            },
            "require": {
                "netresearch/jsonmapper": "^1.0 || ^2.0 || ^3.0 || ^4.0",
                "php": "^7.1 || ^8.0",
                "phpdocumentor/reflection-docblock": "^4.3.4 || ^5.0.0"
            },
            "require-dev": {
                "phpunit/phpunit": "^7.0 || ^8.0"
            },
            "type": "library",
            "autoload": {
                "psr-4": {
                    "AdvancedJsonRpc\\": "lib/"
                }
            },
            "notification-url": "https://packagist.org/downloads/",
            "license": [
                "ISC"
            ],
            "authors": [
                {
                    "name": "Felix Becker",
                    "email": "felix.b@outlook.com"
                }
            ],
            "description": "A more advanced JSONRPC implementation",
            "support": {
                "issues": "https://github.com/felixfbecker/php-advanced-json-rpc/issues",
                "source": "https://github.com/felixfbecker/php-advanced-json-rpc/tree/v3.2.1"
            },
            "time": "2021-06-11T22:34:44+00:00"
        },
        {
            "name": "mediawiki/mediawiki-codesniffer",
            "version": "v34.0.0",
            "source": {
                "type": "git",
                "url": "https://github.com/wikimedia/mediawiki-tools-codesniffer.git",
                "reference": "a7f2480d022e288d9d8b2db827111996bb53e598"
            },
            "dist": {
                "type": "zip",
                "url": "https://api.github.com/repos/wikimedia/mediawiki-tools-codesniffer/zipball/a7f2480d022e288d9d8b2db827111996bb53e598",
                "reference": "a7f2480d022e288d9d8b2db827111996bb53e598",
                "shasum": ""
            },
            "require": {
                "composer/semver": "^1.5.2|^3.0.1",
                "composer/spdx-licenses": "~1.5.2",
                "ext-mbstring": "*",
                "php": ">=7.2.0",
                "squizlabs/php_codesniffer": "3.5.8"
            },
            "require-dev": {
                "mediawiki/mediawiki-phan-config": "0.10.4",
                "mediawiki/minus-x": "1.1.0",
                "php-parallel-lint/php-console-highlighter": "0.5.0",
                "php-parallel-lint/php-parallel-lint": "1.2.0",
                "phpunit/phpunit": "^8.5"
            },
            "type": "phpcodesniffer-standard",
            "autoload": {
                "psr-4": {
                    "MediaWiki\\": "MediaWiki"
                }
            },
            "notification-url": "https://packagist.org/downloads/",
            "license": [
                "GPL-2.0-or-later"
            ],
            "description": "MediaWiki CodeSniffer Standards",
            "homepage": "https://www.mediawiki.org/wiki/Manual:Coding_conventions/PHP",
            "keywords": [
                "codesniffer",
                "mediawiki"
            ],
            "support": {
                "source": "https://github.com/wikimedia/mediawiki-tools-codesniffer/tree/v34.0.0"
            },
            "time": "2020-12-05T07:12:58+00:00"
        },
        {
            "name": "mediawiki/minus-x",
            "version": "1.1.1",
            "source": {
                "type": "git",
                "url": "https://github.com/wikimedia/mediawiki-tools-minus-x.git",
                "reference": "74b1fce4acbe6be1f9b4a0775287e09e0e3f6af2"
            },
            "dist": {
                "type": "zip",
                "url": "https://api.github.com/repos/wikimedia/mediawiki-tools-minus-x/zipball/74b1fce4acbe6be1f9b4a0775287e09e0e3f6af2",
                "reference": "74b1fce4acbe6be1f9b4a0775287e09e0e3f6af2",
                "shasum": ""
            },
            "require": {
                "php": ">=7.2.9",
                "symfony/console": "^3.3.5 || ^4 || ^5"
            },
            "require-dev": {
                "mediawiki/mediawiki-codesniffer": "34.0.0",
                "php-parallel-lint/php-console-highlighter": "0.5.0",
                "php-parallel-lint/php-parallel-lint": "1.2.0"
            },
            "bin": [
                "bin/minus-x"
            ],
            "type": "library",
            "autoload": {
                "psr-4": {
                    "MediaWiki\\MinusX\\": "src/"
                }
            },
            "notification-url": "https://packagist.org/downloads/",
            "license": [
                "GPL-3.0-or-later"
            ],
            "authors": [
                {
                    "name": "Kunal Mehta",
                    "email": "legoktm@member.fsf.org"
                }
            ],
            "description": "Removes executable bit from files that shouldn't be executable",
            "homepage": "https://www.mediawiki.org/wiki/MinusX",
            "support": {
                "source": "https://github.com/wikimedia/mediawiki-tools-minus-x/tree/1.1.1"
            },
            "time": "2021-01-06T01:11:18+00:00"
        },
        {
            "name": "microsoft/tolerant-php-parser",
            "version": "v0.1.1",
            "source": {
                "type": "git",
                "url": "https://github.com/microsoft/tolerant-php-parser.git",
                "reference": "6a965617cf484355048ac6d2d3de7b6ec93abb16"
            },
            "dist": {
                "type": "zip",
                "url": "https://api.github.com/repos/microsoft/tolerant-php-parser/zipball/6a965617cf484355048ac6d2d3de7b6ec93abb16",
                "reference": "6a965617cf484355048ac6d2d3de7b6ec93abb16",
                "shasum": ""
            },
            "require": {
                "php": ">=7.2"
            },
            "require-dev": {
                "phpunit/phpunit": "^8.5.15"
            },
            "type": "library",
            "autoload": {
                "psr-4": {
                    "Microsoft\\PhpParser\\": [
                        "src/"
                    ]
                }
            },
            "notification-url": "https://packagist.org/downloads/",
            "license": [
                "MIT"
            ],
            "authors": [
                {
                    "name": "Rob Lourens",
                    "email": "roblou@microsoft.com"
                }
            ],
            "description": "Tolerant PHP-to-AST parser designed for IDE usage scenarios",
            "support": {
                "issues": "https://github.com/microsoft/tolerant-php-parser/issues",
                "source": "https://github.com/microsoft/tolerant-php-parser/tree/v0.1.1"
            },
            "time": "2021-07-16T21:28:12+00:00"
        },
        {
            "name": "netresearch/jsonmapper",
            "version": "v4.0.0",
            "source": {
                "type": "git",
                "url": "https://github.com/cweiske/jsonmapper.git",
                "reference": "8bbc021a8edb2e4a7ea2f8ad4fa9ec9dce2fcb8d"
            },
            "dist": {
                "type": "zip",
                "url": "https://api.github.com/repos/cweiske/jsonmapper/zipball/8bbc021a8edb2e4a7ea2f8ad4fa9ec9dce2fcb8d",
                "reference": "8bbc021a8edb2e4a7ea2f8ad4fa9ec9dce2fcb8d",
                "shasum": ""
            },
            "require": {
                "ext-json": "*",
                "ext-pcre": "*",
                "ext-reflection": "*",
                "ext-spl": "*",
                "php": ">=7.1"
            },
            "require-dev": {
                "phpunit/phpunit": "~7.5 || ~8.0 || ~9.0",
                "squizlabs/php_codesniffer": "~3.5"
            },
            "type": "library",
            "autoload": {
                "psr-0": {
                    "JsonMapper": "src/"
                }
            },
            "notification-url": "https://packagist.org/downloads/",
            "license": [
                "OSL-3.0"
            ],
            "authors": [
                {
                    "name": "Christian Weiske",
                    "email": "cweiske@cweiske.de",
                    "homepage": "http://github.com/cweiske/jsonmapper/",
                    "role": "Developer"
                }
            ],
            "description": "Map nested JSON structures onto PHP classes",
            "support": {
                "email": "cweiske@cweiske.de",
                "issues": "https://github.com/cweiske/jsonmapper/issues",
                "source": "https://github.com/cweiske/jsonmapper/tree/v4.0.0"
            },
            "time": "2020-12-01T19:48:11+00:00"
        },
        {
            "name": "nikic/php-parser",
            "version": "v4.13.0",
            "source": {
                "type": "git",
                "url": "https://github.com/nikic/PHP-Parser.git",
                "reference": "50953a2691a922aa1769461637869a0a2faa3f53"
            },
            "dist": {
                "type": "zip",
                "url": "https://api.github.com/repos/nikic/PHP-Parser/zipball/50953a2691a922aa1769461637869a0a2faa3f53",
                "reference": "50953a2691a922aa1769461637869a0a2faa3f53",
                "shasum": ""
            },
            "require": {
                "ext-tokenizer": "*",
                "php": ">=7.0"
            },
            "require-dev": {
                "ircmaxell/php-yacc": "^0.0.7",
                "phpunit/phpunit": "^6.5 || ^7.0 || ^8.0 || ^9.0"
            },
            "bin": [
                "bin/php-parse"
            ],
            "type": "library",
            "extra": {
                "branch-alias": {
                    "dev-master": "4.9-dev"
                }
            },
            "autoload": {
                "psr-4": {
                    "PhpParser\\": "lib/PhpParser"
                }
            },
            "notification-url": "https://packagist.org/downloads/",
            "license": [
                "BSD-3-Clause"
            ],
            "authors": [
                {
                    "name": "Nikita Popov"
                }
            ],
            "description": "A PHP parser written in PHP",
            "keywords": [
                "parser",
                "php"
            ],
            "support": {
                "issues": "https://github.com/nikic/PHP-Parser/issues",
                "source": "https://github.com/nikic/PHP-Parser/tree/v4.13.0"
            },
            "time": "2021-09-20T12:20:58+00:00"
        },
        {
            "name": "phan/phan",
            "version": "5.2.1",
            "source": {
                "type": "git",
                "url": "https://github.com/phan/phan.git",
                "reference": "d724bbb8fc3ba89179868bb5220ecdf6a9c1636b"
            },
            "dist": {
                "type": "zip",
                "url": "https://api.github.com/repos/phan/phan/zipball/d724bbb8fc3ba89179868bb5220ecdf6a9c1636b",
                "reference": "d724bbb8fc3ba89179868bb5220ecdf6a9c1636b",
                "shasum": ""
            },
            "require": {
                "composer/semver": "^1.4|^2.0|^3.0",
                "composer/xdebug-handler": "^1.3.2|^2.0.0",
                "ext-filter": "*",
                "ext-json": "*",
                "ext-tokenizer": "*",
                "felixfbecker/advanced-json-rpc": "^3.0.4",
                "microsoft/tolerant-php-parser": "^0.1.0",
                "netresearch/jsonmapper": "^1.6.0|^2.0|^3.0|^4.0",
                "php": "^7.2.0|^8.0.0",
                "sabre/event": "^5.0.3",
                "symfony/console": "^3.2|^4.0|^5.0",
                "symfony/polyfill-mbstring": "^1.11.0",
                "symfony/polyfill-php80": "^1.20.0",
                "tysonandre/var_representation_polyfill": "^0.0.2|^0.1.0"
            },
            "require-dev": {
                "phpunit/phpunit": "^8.5.0"
            },
            "suggest": {
                "ext-ast": "Needed for parsing ASTs (unless --use-fallback-parser is used). 1.0.1+ is needed, 1.0.14+ is recommended.",
                "ext-iconv": "Either iconv or mbstring is needed to ensure issue messages are valid utf-8",
                "ext-igbinary": "Improves performance of polyfill when ext-ast is unavailable",
                "ext-mbstring": "Either iconv or mbstring is needed to ensure issue messages are valid utf-8",
                "ext-tokenizer": "Needed for fallback/polyfill parser support and file/line-based suppressions.",
                "ext-var_representation": "Suggested for converting values to strings in issue messages"
            },
            "bin": [
                "phan",
                "phan_client",
                "tocheckstyle"
            ],
            "type": "project",
            "autoload": {
                "psr-4": {
                    "Phan\\": "src/Phan"
                }
            },
            "notification-url": "https://packagist.org/downloads/",
            "license": [
                "MIT"
            ],
            "authors": [
                {
                    "name": "Tyson Andre"
                },
                {
                    "name": "Rasmus Lerdorf"
                },
                {
                    "name": "Andrew S. Morrison"
                }
            ],
            "description": "A static analyzer for PHP",
            "keywords": [
                "analyzer",
                "php",
                "static"
            ],
            "support": {
                "issues": "https://github.com/phan/phan/issues",
                "source": "https://github.com/phan/phan/tree/5.2.1"
            },
            "time": "2021-09-15T00:08:40+00:00"
        },
        {
            "name": "phpdocumentor/reflection-common",
            "version": "2.2.0",
            "source": {
                "type": "git",
                "url": "https://github.com/phpDocumentor/ReflectionCommon.git",
                "reference": "1d01c49d4ed62f25aa84a747ad35d5a16924662b"
            },
            "dist": {
                "type": "zip",
                "url": "https://api.github.com/repos/phpDocumentor/ReflectionCommon/zipball/1d01c49d4ed62f25aa84a747ad35d5a16924662b",
                "reference": "1d01c49d4ed62f25aa84a747ad35d5a16924662b",
                "shasum": ""
            },
            "require": {
                "php": "^7.2 || ^8.0"
            },
            "type": "library",
            "extra": {
                "branch-alias": {
                    "dev-2.x": "2.x-dev"
                }
            },
            "autoload": {
                "psr-4": {
                    "phpDocumentor\\Reflection\\": "src/"
                }
            },
            "notification-url": "https://packagist.org/downloads/",
            "license": [
                "MIT"
            ],
            "authors": [
                {
                    "name": "Jaap van Otterdijk",
                    "email": "opensource@ijaap.nl"
                }
            ],
            "description": "Common reflection classes used by phpdocumentor to reflect the code structure",
            "homepage": "http://www.phpdoc.org",
            "keywords": [
                "FQSEN",
                "phpDocumentor",
                "phpdoc",
                "reflection",
                "static analysis"
            ],
            "support": {
                "issues": "https://github.com/phpDocumentor/ReflectionCommon/issues",
                "source": "https://github.com/phpDocumentor/ReflectionCommon/tree/2.x"
            },
            "time": "2020-06-27T09:03:43+00:00"
        },
        {
            "name": "phpdocumentor/reflection-docblock",
            "version": "5.2.2",
            "source": {
                "type": "git",
                "url": "https://github.com/phpDocumentor/ReflectionDocBlock.git",
                "reference": "069a785b2141f5bcf49f3e353548dc1cce6df556"
            },
            "dist": {
                "type": "zip",
                "url": "https://api.github.com/repos/phpDocumentor/ReflectionDocBlock/zipball/069a785b2141f5bcf49f3e353548dc1cce6df556",
                "reference": "069a785b2141f5bcf49f3e353548dc1cce6df556",
                "shasum": ""
            },
            "require": {
                "ext-filter": "*",
                "php": "^7.2 || ^8.0",
                "phpdocumentor/reflection-common": "^2.2",
                "phpdocumentor/type-resolver": "^1.3",
                "webmozart/assert": "^1.9.1"
            },
            "require-dev": {
                "mockery/mockery": "~1.3.2"
            },
            "type": "library",
            "extra": {
                "branch-alias": {
                    "dev-master": "5.x-dev"
                }
            },
            "autoload": {
                "psr-4": {
                    "phpDocumentor\\Reflection\\": "src"
                }
            },
            "notification-url": "https://packagist.org/downloads/",
            "license": [
                "MIT"
            ],
            "authors": [
                {
                    "name": "Mike van Riel",
                    "email": "me@mikevanriel.com"
                },
                {
                    "name": "Jaap van Otterdijk",
                    "email": "account@ijaap.nl"
                }
            ],
            "description": "With this component, a library can provide support for annotations via DocBlocks or otherwise retrieve information that is embedded in a DocBlock.",
            "support": {
                "issues": "https://github.com/phpDocumentor/ReflectionDocBlock/issues",
                "source": "https://github.com/phpDocumentor/ReflectionDocBlock/tree/master"
            },
            "time": "2020-09-03T19:13:55+00:00"
        },
        {
            "name": "phpdocumentor/type-resolver",
            "version": "1.5.0",
            "source": {
                "type": "git",
                "url": "https://github.com/phpDocumentor/TypeResolver.git",
                "reference": "30f38bffc6f24293dadd1823936372dfa9e86e2f"
            },
            "dist": {
                "type": "zip",
                "url": "https://api.github.com/repos/phpDocumentor/TypeResolver/zipball/30f38bffc6f24293dadd1823936372dfa9e86e2f",
                "reference": "30f38bffc6f24293dadd1823936372dfa9e86e2f",
                "shasum": ""
            },
            "require": {
                "php": "^7.2 || ^8.0",
                "phpdocumentor/reflection-common": "^2.0"
            },
            "require-dev": {
                "ext-tokenizer": "*",
                "psalm/phar": "^4.8"
            },
            "type": "library",
            "extra": {
                "branch-alias": {
                    "dev-1.x": "1.x-dev"
                }
            },
            "autoload": {
                "psr-4": {
                    "phpDocumentor\\Reflection\\": "src"
                }
            },
            "notification-url": "https://packagist.org/downloads/",
            "license": [
                "MIT"
            ],
            "authors": [
                {
                    "name": "Mike van Riel",
                    "email": "me@mikevanriel.com"
                }
            ],
            "description": "A PSR-5 based resolver of Class names, Types and Structural Element Names",
            "support": {
                "issues": "https://github.com/phpDocumentor/TypeResolver/issues",
                "source": "https://github.com/phpDocumentor/TypeResolver/tree/1.5.0"
            },
            "time": "2021-09-17T15:28:14+00:00"
        },
        {
            "name": "sabre/event",
            "version": "5.1.2",
            "source": {
                "type": "git",
                "url": "https://github.com/sabre-io/event.git",
                "reference": "c120bec57c17b6251a496efc82b732418b49d50a"
            },
            "dist": {
                "type": "zip",
                "url": "https://api.github.com/repos/sabre-io/event/zipball/c120bec57c17b6251a496efc82b732418b49d50a",
                "reference": "c120bec57c17b6251a496efc82b732418b49d50a",
                "shasum": ""
            },
            "require": {
                "php": "^7.1 || ^8.0"
            },
            "require-dev": {
                "friendsofphp/php-cs-fixer": "~2.16.1",
                "phpstan/phpstan": "^0.12",
                "phpunit/phpunit": "^7.5 || ^8.5 || ^9.0"
            },
            "type": "library",
            "autoload": {
                "psr-4": {
                    "Sabre\\Event\\": "lib/"
                },
                "files": [
                    "lib/coroutine.php",
                    "lib/Loop/functions.php",
                    "lib/Promise/functions.php"
                ]
            },
            "notification-url": "https://packagist.org/downloads/",
            "license": [
                "BSD-3-Clause"
            ],
            "authors": [
                {
                    "name": "Evert Pot",
                    "email": "me@evertpot.com",
                    "homepage": "http://evertpot.com/",
                    "role": "Developer"
                }
            ],
            "description": "sabre/event is a library for lightweight event-based programming",
            "homepage": "http://sabre.io/event/",
            "keywords": [
                "EventEmitter",
                "async",
                "coroutine",
                "eventloop",
                "events",
                "hooks",
                "plugin",
                "promise",
                "reactor",
                "signal"
            ],
            "support": {
                "forum": "https://groups.google.com/group/sabredav-discuss",
                "issues": "https://github.com/sabre-io/event/issues",
                "source": "https://github.com/fruux/sabre-event"
            },
            "time": "2020-10-03T11:02:22+00:00"
        },
        {
            "name": "squizlabs/php_codesniffer",
            "version": "3.5.8",
            "source": {
                "type": "git",
                "url": "https://github.com/squizlabs/PHP_CodeSniffer.git",
                "reference": "9d583721a7157ee997f235f327de038e7ea6dac4"
            },
            "dist": {
                "type": "zip",
                "url": "https://api.github.com/repos/squizlabs/PHP_CodeSniffer/zipball/9d583721a7157ee997f235f327de038e7ea6dac4",
                "reference": "9d583721a7157ee997f235f327de038e7ea6dac4",
                "shasum": ""
            },
            "require": {
                "ext-simplexml": "*",
                "ext-tokenizer": "*",
                "ext-xmlwriter": "*",
                "php": ">=5.4.0"
            },
            "require-dev": {
                "phpunit/phpunit": "^4.0 || ^5.0 || ^6.0 || ^7.0"
            },
            "bin": [
                "bin/phpcs",
                "bin/phpcbf"
            ],
            "type": "library",
            "extra": {
                "branch-alias": {
                    "dev-master": "3.x-dev"
                }
            },
            "notification-url": "https://packagist.org/downloads/",
            "license": [
                "BSD-3-Clause"
            ],
            "authors": [
                {
                    "name": "Greg Sherwood",
                    "role": "lead"
                }
            ],
            "description": "PHP_CodeSniffer tokenizes PHP, JavaScript and CSS files and detects violations of a defined set of coding standards.",
            "homepage": "https://github.com/squizlabs/PHP_CodeSniffer",
            "keywords": [
                "phpcs",
                "standards"
            ],
            "support": {
                "issues": "https://github.com/squizlabs/PHP_CodeSniffer/issues",
                "source": "https://github.com/squizlabs/PHP_CodeSniffer",
                "wiki": "https://github.com/squizlabs/PHP_CodeSniffer/wiki"
            },
            "time": "2020-10-23T02:01:07+00:00"
        },
        {
            "name": "symfony/browser-kit",
            "version": "v5.3.4",
            "source": {
                "type": "git",
                "url": "https://github.com/symfony/browser-kit.git",
                "reference": "c1e3f64fcc631c96e2c5843b666db66679ced11c"
            },
            "dist": {
                "type": "zip",
                "url": "https://api.github.com/repos/symfony/browser-kit/zipball/c1e3f64fcc631c96e2c5843b666db66679ced11c",
                "reference": "c1e3f64fcc631c96e2c5843b666db66679ced11c",
                "shasum": ""
            },
            "require": {
                "php": ">=7.2.5",
                "symfony/dom-crawler": "^4.4|^5.0",
                "symfony/polyfill-php80": "^1.16"
            },
            "require-dev": {
                "symfony/css-selector": "^4.4|^5.0",
                "symfony/http-client": "^4.4|^5.0",
                "symfony/mime": "^4.4|^5.0",
                "symfony/process": "^4.4|^5.0"
            },
            "suggest": {
                "symfony/process": ""
            },
            "type": "library",
            "autoload": {
                "psr-4": {
                    "Symfony\\Component\\BrowserKit\\": ""
                },
                "exclude-from-classmap": [
                    "/Tests/"
                ]
            },
            "notification-url": "https://packagist.org/downloads/",
            "license": [
                "MIT"
            ],
            "authors": [
                {
                    "name": "Fabien Potencier",
                    "email": "fabien@symfony.com"
                },
                {
                    "name": "Symfony Community",
                    "homepage": "https://symfony.com/contributors"
                }
            ],
            "description": "Simulates the behavior of a web browser, allowing you to make requests, click on links and submit forms programmatically",
            "homepage": "https://symfony.com",
            "support": {
                "source": "https://github.com/symfony/browser-kit/tree/v5.3.4"
            },
            "funding": [
                {
                    "url": "https://symfony.com/sponsor",
                    "type": "custom"
                },
                {
                    "url": "https://github.com/fabpot",
                    "type": "github"
                },
                {
                    "url": "https://tidelift.com/funding/github/packagist/symfony/symfony",
                    "type": "tidelift"
                }
            ],
            "time": "2021-07-21T12:40:44+00:00"
        },
        {
            "name": "symfony/css-selector",
            "version": "v5.3.4",
            "source": {
                "type": "git",
                "url": "https://github.com/symfony/css-selector.git",
                "reference": "7fb120adc7f600a59027775b224c13a33530dd90"
            },
            "dist": {
                "type": "zip",
                "url": "https://api.github.com/repos/symfony/css-selector/zipball/7fb120adc7f600a59027775b224c13a33530dd90",
                "reference": "7fb120adc7f600a59027775b224c13a33530dd90",
                "shasum": ""
            },
            "require": {
                "php": ">=7.2.5",
                "symfony/polyfill-php80": "^1.16"
            },
            "type": "library",
            "autoload": {
                "psr-4": {
                    "Symfony\\Component\\CssSelector\\": ""
                },
                "exclude-from-classmap": [
                    "/Tests/"
                ]
            },
            "notification-url": "https://packagist.org/downloads/",
            "license": [
                "MIT"
            ],
            "authors": [
                {
                    "name": "Fabien Potencier",
                    "email": "fabien@symfony.com"
                },
                {
                    "name": "Jean-François Simon",
                    "email": "jeanfrancois.simon@sensiolabs.com"
                },
                {
                    "name": "Symfony Community",
                    "homepage": "https://symfony.com/contributors"
                }
            ],
            "description": "Converts CSS selectors to XPath expressions",
            "homepage": "https://symfony.com",
            "support": {
                "source": "https://github.com/symfony/css-selector/tree/v5.3.4"
            },
            "funding": [
                {
                    "url": "https://symfony.com/sponsor",
                    "type": "custom"
                },
                {
                    "url": "https://github.com/fabpot",
                    "type": "github"
                },
                {
                    "url": "https://tidelift.com/funding/github/packagist/symfony/symfony",
                    "type": "tidelift"
                }
            ],
            "time": "2021-07-21T12:38:00+00:00"
        },
        {
            "name": "symfony/dom-crawler",
            "version": "v5.3.7",
            "source": {
                "type": "git",
                "url": "https://github.com/symfony/dom-crawler.git",
                "reference": "c7eef3a60ccfdd8eafe07f81652e769ac9c7146c"
            },
            "dist": {
                "type": "zip",
                "url": "https://api.github.com/repos/symfony/dom-crawler/zipball/c7eef3a60ccfdd8eafe07f81652e769ac9c7146c",
                "reference": "c7eef3a60ccfdd8eafe07f81652e769ac9c7146c",
                "shasum": ""
            },
            "require": {
                "php": ">=7.2.5",
                "symfony/deprecation-contracts": "^2.1",
                "symfony/polyfill-ctype": "~1.8",
                "symfony/polyfill-mbstring": "~1.0",
                "symfony/polyfill-php80": "^1.16"
            },
            "conflict": {
                "masterminds/html5": "<2.6"
            },
            "require-dev": {
                "masterminds/html5": "^2.6",
                "symfony/css-selector": "^4.4|^5.0"
            },
            "suggest": {
                "symfony/css-selector": ""
            },
            "type": "library",
            "autoload": {
                "psr-4": {
                    "Symfony\\Component\\DomCrawler\\": ""
                },
                "exclude-from-classmap": [
                    "/Tests/"
                ]
            },
            "notification-url": "https://packagist.org/downloads/",
            "license": [
                "MIT"
            ],
            "authors": [
                {
                    "name": "Fabien Potencier",
                    "email": "fabien@symfony.com"
                },
                {
                    "name": "Symfony Community",
                    "homepage": "https://symfony.com/contributors"
                }
            ],
            "description": "Eases DOM navigation for HTML and XML documents",
            "homepage": "https://symfony.com",
            "support": {
                "source": "https://github.com/symfony/dom-crawler/tree/v5.3.7"
            },
            "funding": [
                {
                    "url": "https://symfony.com/sponsor",
                    "type": "custom"
                },
                {
                    "url": "https://github.com/fabpot",
                    "type": "github"
                },
                {
                    "url": "https://tidelift.com/funding/github/packagist/symfony/symfony",
                    "type": "tidelift"
                }
            ],
            "time": "2021-08-29T19:32:13+00:00"
        },
        {
            "name": "symfony/maker-bundle",
            "version": "v1.33.0",
            "source": {
                "type": "git",
                "url": "https://github.com/symfony/maker-bundle.git",
                "reference": "f093d906c667cba7e3f74487d9e5e55aaf25a031"
            },
            "dist": {
                "type": "zip",
                "url": "https://api.github.com/repos/symfony/maker-bundle/zipball/f093d906c667cba7e3f74487d9e5e55aaf25a031",
                "reference": "f093d906c667cba7e3f74487d9e5e55aaf25a031",
                "shasum": ""
            },
            "require": {
                "doctrine/inflector": "^1.2|^2.0",
                "nikic/php-parser": "^4.0",
                "php": ">=7.1.3",
                "symfony/config": "^4.0|^5.0",
                "symfony/console": "^4.0|^5.0",
                "symfony/dependency-injection": "^4.0|^5.0",
                "symfony/deprecation-contracts": "^2.2",
                "symfony/filesystem": "^4.0|^5.0",
                "symfony/finder": "^4.0|^5.0",
                "symfony/framework-bundle": "^4.0|^5.0",
                "symfony/http-kernel": "^4.0|^5.0"
            },
            "require-dev": {
                "composer/semver": "^3.0@dev",
                "doctrine/doctrine-bundle": "^1.8|^2.0",
                "doctrine/orm": "^2.3",
                "friendsofphp/php-cs-fixer": "^3.0",
                "friendsoftwig/twigcs": "^4.1.0|^5.0.0",
                "symfony/http-client": "^4.3|^5.0",
                "symfony/phpunit-bridge": "^4.3|^5.0",
                "symfony/process": "^4.0|^5.0",
                "symfony/security-core": "^4.0|^5.0",
                "symfony/yaml": "^4.0|^5.0"
            },
            "type": "symfony-bundle",
            "extra": {
                "branch-alias": {
                    "dev-main": "1.0-dev"
                }
            },
            "autoload": {
                "psr-4": {
                    "Symfony\\Bundle\\MakerBundle\\": "src/"
                }
            },
            "notification-url": "https://packagist.org/downloads/",
            "license": [
                "MIT"
            ],
            "authors": [
                {
                    "name": "Symfony Community",
                    "homepage": "https://symfony.com/contributors"
                }
            ],
            "description": "Symfony Maker helps you create empty commands, controllers, form classes, tests and more so you can forget about writing boilerplate code.",
            "homepage": "https://symfony.com/doc/current/bundles/SymfonyMakerBundle/index.html",
            "keywords": [
                "code generator",
                "generator",
                "scaffold",
                "scaffolding"
            ],
            "support": {
                "issues": "https://github.com/symfony/maker-bundle/issues",
                "source": "https://github.com/symfony/maker-bundle/tree/v1.33.0"
            },
            "funding": [
                {
                    "url": "https://symfony.com/sponsor",
                    "type": "custom"
                },
                {
                    "url": "https://github.com/fabpot",
                    "type": "github"
                },
                {
                    "url": "https://tidelift.com/funding/github/packagist/symfony/symfony",
                    "type": "tidelift"
                }
            ],
            "time": "2021-07-01T00:28:30+00:00"
        },
        {
            "name": "symfony/phpunit-bridge",
            "version": "v5.3.7",
            "source": {
                "type": "git",
                "url": "https://github.com/symfony/phpunit-bridge.git",
                "reference": "2a1ff6e5a4521be1350bfce75784938e590d6342"
            },
            "dist": {
                "type": "zip",
                "url": "https://api.github.com/repos/symfony/phpunit-bridge/zipball/2a1ff6e5a4521be1350bfce75784938e590d6342",
                "reference": "2a1ff6e5a4521be1350bfce75784938e590d6342",
                "shasum": ""
            },
            "require": {
                "php": ">=7.1.3",
                "symfony/deprecation-contracts": "^2.1"
            },
            "conflict": {
                "phpunit/phpunit": "<7.5|9.1.2"
            },
            "require-dev": {
                "symfony/error-handler": "^4.4|^5.0"
            },
            "suggest": {
                "symfony/error-handler": "For tracking deprecated interfaces usages at runtime with DebugClassLoader"
            },
            "bin": [
                "bin/simple-phpunit"
            ],
            "type": "symfony-bridge",
            "extra": {
                "thanks": {
                    "name": "phpunit/phpunit",
                    "url": "https://github.com/sebastianbergmann/phpunit"
                }
            },
            "autoload": {
                "files": [
                    "bootstrap.php"
                ],
                "psr-4": {
                    "Symfony\\Bridge\\PhpUnit\\": ""
                },
                "exclude-from-classmap": [
                    "/Tests/"
                ]
            },
            "notification-url": "https://packagist.org/downloads/",
            "license": [
                "MIT"
            ],
            "authors": [
                {
                    "name": "Nicolas Grekas",
                    "email": "p@tchwork.com"
                },
                {
                    "name": "Symfony Community",
                    "homepage": "https://symfony.com/contributors"
                }
            ],
            "description": "Provides utilities for PHPUnit, especially user deprecation notices management",
            "homepage": "https://symfony.com",
            "support": {
                "source": "https://github.com/symfony/phpunit-bridge/tree/v5.3.7"
            },
            "funding": [
                {
                    "url": "https://symfony.com/sponsor",
                    "type": "custom"
                },
                {
                    "url": "https://github.com/fabpot",
                    "type": "github"
                },
                {
                    "url": "https://tidelift.com/funding/github/packagist/symfony/symfony",
                    "type": "tidelift"
                }
            ],
            "time": "2021-08-26T13:36:50+00:00"
        },
        {
            "name": "symfony/web-profiler-bundle",
            "version": "v5.3.5",
            "source": {
                "type": "git",
                "url": "https://github.com/symfony/web-profiler-bundle.git",
                "reference": "95fb24b09551688a09cffac95a2ddbb907833f07"
            },
            "dist": {
                "type": "zip",
                "url": "https://api.github.com/repos/symfony/web-profiler-bundle/zipball/95fb24b09551688a09cffac95a2ddbb907833f07",
                "reference": "95fb24b09551688a09cffac95a2ddbb907833f07",
                "shasum": ""
            },
            "require": {
                "php": ">=7.2.5",
                "symfony/config": "^4.4|^5.0",
                "symfony/framework-bundle": "^5.3",
                "symfony/http-kernel": "^5.3",
                "symfony/polyfill-php80": "^1.16",
                "symfony/routing": "^4.4|^5.0",
                "symfony/twig-bundle": "^4.4|^5.0",
                "twig/twig": "^2.13|^3.0.4"
            },
            "conflict": {
                "symfony/dependency-injection": "<5.2",
                "symfony/form": "<4.4",
                "symfony/messenger": "<4.4"
            },
            "require-dev": {
                "symfony/browser-kit": "^4.4|^5.0",
                "symfony/console": "^4.4|^5.0",
                "symfony/css-selector": "^4.4|^5.0",
                "symfony/stopwatch": "^4.4|^5.0"
            },
            "type": "symfony-bundle",
            "autoload": {
                "psr-4": {
                    "Symfony\\Bundle\\WebProfilerBundle\\": ""
                },
                "exclude-from-classmap": [
                    "/Tests/"
                ]
            },
            "notification-url": "https://packagist.org/downloads/",
            "license": [
                "MIT"
            ],
            "authors": [
                {
                    "name": "Fabien Potencier",
                    "email": "fabien@symfony.com"
                },
                {
                    "name": "Symfony Community",
                    "homepage": "https://symfony.com/contributors"
                }
            ],
            "description": "Provides a development tool that gives detailed information about the execution of any request",
            "homepage": "https://symfony.com",
            "support": {
                "source": "https://github.com/symfony/web-profiler-bundle/tree/v5.3.5"
            },
            "funding": [
                {
                    "url": "https://symfony.com/sponsor",
                    "type": "custom"
                },
                {
                    "url": "https://github.com/fabpot",
                    "type": "github"
                },
                {
                    "url": "https://tidelift.com/funding/github/packagist/symfony/symfony",
                    "type": "tidelift"
                }
            ],
            "time": "2021-07-27T04:28:53+00:00"
        },
        {
            "name": "tysonandre/var_representation_polyfill",
            "version": "0.1.1",
            "source": {
                "type": "git",
                "url": "https://github.com/TysonAndre/var_representation_polyfill.git",
                "reference": "0a942e74e18af5514749895507bc6ca7ab96399a"
            },
            "dist": {
                "type": "zip",
                "url": "https://api.github.com/repos/TysonAndre/var_representation_polyfill/zipball/0a942e74e18af5514749895507bc6ca7ab96399a",
                "reference": "0a942e74e18af5514749895507bc6ca7ab96399a",
                "shasum": ""
            },
            "require": {
                "ext-tokenizer": "*",
                "php": "^7.2.0|^8.0.0"
            },
            "require-dev": {
                "phan/phan": "^4.0",
                "phpunit/phpunit": "^8.5.0"
            },
            "suggest": {
                "ext-var_representation": "*"
            },
            "type": "library",
            "autoload": {
                "psr-4": {
                    "VarRepresentation\\": "src/VarRepresentation"
                },
                "files": [
                    "src/var_representation.php"
                ]
            },
            "notification-url": "https://packagist.org/downloads/",
            "license": [
                "MIT"
            ],
            "authors": [
                {
                    "name": "Tyson Andre"
                }
            ],
            "description": "Polyfill for var_representation: convert a variable to a string in a way that fixes the shortcomings of var_export",
            "keywords": [
                "var_export",
                "var_representation"
            ],
            "support": {
                "issues": "https://github.com/TysonAndre/var_representation_polyfill/issues",
                "source": "https://github.com/TysonAndre/var_representation_polyfill/tree/0.1.1"
            },
            "time": "2021-08-16T00:12:50+00:00"
        },
        {
            "name": "webmozart/assert",
            "version": "1.10.0",
            "source": {
                "type": "git",
                "url": "https://github.com/webmozarts/assert.git",
                "reference": "6964c76c7804814a842473e0c8fd15bab0f18e25"
            },
            "dist": {
                "type": "zip",
                "url": "https://api.github.com/repos/webmozarts/assert/zipball/6964c76c7804814a842473e0c8fd15bab0f18e25",
                "reference": "6964c76c7804814a842473e0c8fd15bab0f18e25",
                "shasum": ""
            },
            "require": {
                "php": "^7.2 || ^8.0",
                "symfony/polyfill-ctype": "^1.8"
            },
            "conflict": {
                "phpstan/phpstan": "<0.12.20",
                "vimeo/psalm": "<4.6.1 || 4.6.2"
            },
            "require-dev": {
                "phpunit/phpunit": "^8.5.13"
            },
            "type": "library",
            "extra": {
                "branch-alias": {
                    "dev-master": "1.10-dev"
                }
            },
            "autoload": {
                "psr-4": {
                    "Webmozart\\Assert\\": "src/"
                }
            },
            "notification-url": "https://packagist.org/downloads/",
            "license": [
                "MIT"
            ],
            "authors": [
                {
                    "name": "Bernhard Schussek",
                    "email": "bschussek@gmail.com"
                }
            ],
            "description": "Assertions to validate method input/output with nice error messages.",
            "keywords": [
                "assert",
                "check",
                "validate"
            ],
            "support": {
                "issues": "https://github.com/webmozarts/assert/issues",
                "source": "https://github.com/webmozarts/assert/tree/1.10.0"
            },
            "time": "2021-03-09T10:59:23+00:00"
        }
    ],
    "aliases": [],
    "minimum-stability": "stable",
    "stability-flags": [],
    "prefer-stable": false,
    "prefer-lowest": false,
    "platform": {
        "php": ">=7.2.5",
        "ext-ctype": "*",
        "ext-dom": "*",
        "ext-iconv": "*",
        "ext-intl": "*",
        "ext-json": "*",
        "ext-libxml": "*",
        "ext-mbstring": "*",
        "ext-pdo": "*",
        "ext-sqlite3": "*",
        "ext-zip": "*"
    },
    "platform-dev": [],
    "platform-overrides": {
        "php": "7.3"
    },
    "plugin-api-version": "2.1.0"
}<|MERGE_RESOLUTION|>--- conflicted
+++ resolved
@@ -4,11 +4,7 @@
         "Read more about it at https://getcomposer.org/doc/01-basic-usage.md#installing-dependencies",
         "This file is @generated automatically"
     ],
-<<<<<<< HEAD
-    "content-hash": "2fda80d173117206e2da1adeb6c72f3f",
-=======
-    "content-hash": "dda590d753c77c6c2fc3623f65eb6ec0",
->>>>>>> 6294a2c8
+    "content-hash": "a3dd7bee9c47aa9209c0c16b524d8fed",
     "packages": [
         {
             "name": "composer/package-versions-deprecated",
